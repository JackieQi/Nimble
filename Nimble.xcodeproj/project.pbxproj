// !$*UTF8*$!
{
	archiveVersion = 1;
	classes = {
	};
	objectVersion = 46;
	objects = {

/* Begin PBXBuildFile section */
		1F0648CC19639F5A001F9C46 /* ObjectWithLazyProperty.swift in Sources */ = {isa = PBXBuildFile; fileRef = 1F0648CB19639F5A001F9C46 /* ObjectWithLazyProperty.swift */; };
		1F0648CD19639F5A001F9C46 /* ObjectWithLazyProperty.swift in Sources */ = {isa = PBXBuildFile; fileRef = 1F0648CB19639F5A001F9C46 /* ObjectWithLazyProperty.swift */; };
		1F0648D41963AAB2001F9C46 /* SynchronousTests.swift in Sources */ = {isa = PBXBuildFile; fileRef = 1F0648D31963AAB2001F9C46 /* SynchronousTests.swift */; };
		1F0648D51963AAB2001F9C46 /* SynchronousTests.swift in Sources */ = {isa = PBXBuildFile; fileRef = 1F0648D31963AAB2001F9C46 /* SynchronousTests.swift */; };
		1F0FEA9A1AF32DA4001E554E /* ObjCExpectation.swift in Sources */ = {isa = PBXBuildFile; fileRef = 1F0FEA991AF32DA4001E554E /* ObjCExpectation.swift */; };
		1F0FEA9B1AF32DA4001E554E /* ObjCExpectation.swift in Sources */ = {isa = PBXBuildFile; fileRef = 1F0FEA991AF32DA4001E554E /* ObjCExpectation.swift */; };
		1F14FB64194180C5009F2A08 /* utils.swift in Sources */ = {isa = PBXBuildFile; fileRef = 1F14FB63194180C5009F2A08 /* utils.swift */; };
		1F1A742F1940169200FFFC47 /* Nimble.h in Headers */ = {isa = PBXBuildFile; fileRef = 1F1A742E1940169200FFFC47 /* Nimble.h */; settings = {ATTRIBUTES = (Public, ); }; };
		1F1A74351940169200FFFC47 /* Nimble.framework in Frameworks */ = {isa = PBXBuildFile; fileRef = 1F1A74291940169200FFFC47 /* Nimble.framework */; };
		1F1B5AD41963E13900CA8BF9 /* BeAKindOfTest.swift in Sources */ = {isa = PBXBuildFile; fileRef = 1F1B5AD31963E13900CA8BF9 /* BeAKindOfTest.swift */; };
		1F1B5AD51963E13900CA8BF9 /* BeAKindOfTest.swift in Sources */ = {isa = PBXBuildFile; fileRef = 1F1B5AD31963E13900CA8BF9 /* BeAKindOfTest.swift */; };
		1F299EAB19627B2D002641AF /* BeEmptyTest.swift in Sources */ = {isa = PBXBuildFile; fileRef = 1F299EAA19627B2D002641AF /* BeEmptyTest.swift */; };
		1F299EAC19627B2D002641AF /* BeEmptyTest.swift in Sources */ = {isa = PBXBuildFile; fileRef = 1F299EAA19627B2D002641AF /* BeEmptyTest.swift */; };
		1F43728A1A1B343800EB80F8 /* Functional.swift in Sources */ = {isa = PBXBuildFile; fileRef = 1FD8CD251968AB07008ED995 /* Functional.swift */; };
		1F43728B1A1B343900EB80F8 /* Functional.swift in Sources */ = {isa = PBXBuildFile; fileRef = 1FD8CD251968AB07008ED995 /* Functional.swift */; };
		1F43728C1A1B343C00EB80F8 /* SourceLocation.swift in Sources */ = {isa = PBXBuildFile; fileRef = 1FD8CD271968AB07008ED995 /* SourceLocation.swift */; };
		1F43728D1A1B343D00EB80F8 /* SourceLocation.swift in Sources */ = {isa = PBXBuildFile; fileRef = 1FD8CD271968AB07008ED995 /* SourceLocation.swift */; };
		1F43728E1A1B343F00EB80F8 /* Stringers.swift in Sources */ = {isa = PBXBuildFile; fileRef = 1FD8CD281968AB07008ED995 /* Stringers.swift */; };
		1F43728F1A1B344000EB80F8 /* Stringers.swift in Sources */ = {isa = PBXBuildFile; fileRef = 1FD8CD281968AB07008ED995 /* Stringers.swift */; };
		1F4A56661A3B305F009E1637 /* ObjCAsyncTest.m in Sources */ = {isa = PBXBuildFile; fileRef = 1F4A56651A3B305F009E1637 /* ObjCAsyncTest.m */; };
		1F4A56671A3B305F009E1637 /* ObjCAsyncTest.m in Sources */ = {isa = PBXBuildFile; fileRef = 1F4A56651A3B305F009E1637 /* ObjCAsyncTest.m */; };
		1F4A566A1A3B3108009E1637 /* ObjCBeAnInstanceOfTest.m in Sources */ = {isa = PBXBuildFile; fileRef = 1F4A56691A3B3108009E1637 /* ObjCBeAnInstanceOfTest.m */; };
		1F4A566B1A3B3108009E1637 /* ObjCBeAnInstanceOfTest.m in Sources */ = {isa = PBXBuildFile; fileRef = 1F4A56691A3B3108009E1637 /* ObjCBeAnInstanceOfTest.m */; };
		1F4A566D1A3B3159009E1637 /* ObjCBeKindOfTest.m in Sources */ = {isa = PBXBuildFile; fileRef = 1F4A566C1A3B3159009E1637 /* ObjCBeKindOfTest.m */; };
		1F4A566E1A3B3159009E1637 /* ObjCBeKindOfTest.m in Sources */ = {isa = PBXBuildFile; fileRef = 1F4A566C1A3B3159009E1637 /* ObjCBeKindOfTest.m */; };
		1F4A56701A3B319F009E1637 /* ObjCBeCloseToTest.m in Sources */ = {isa = PBXBuildFile; fileRef = 1F4A566F1A3B319F009E1637 /* ObjCBeCloseToTest.m */; };
		1F4A56711A3B319F009E1637 /* ObjCBeCloseToTest.m in Sources */ = {isa = PBXBuildFile; fileRef = 1F4A566F1A3B319F009E1637 /* ObjCBeCloseToTest.m */; };
		1F4A56731A3B3210009E1637 /* ObjCBeginWithTest.m in Sources */ = {isa = PBXBuildFile; fileRef = 1F4A56721A3B3210009E1637 /* ObjCBeginWithTest.m */; };
		1F4A56741A3B3210009E1637 /* ObjCBeginWithTest.m in Sources */ = {isa = PBXBuildFile; fileRef = 1F4A56721A3B3210009E1637 /* ObjCBeginWithTest.m */; };
		1F4A56761A3B3253009E1637 /* ObjCBeGreaterThanTest.m in Sources */ = {isa = PBXBuildFile; fileRef = 1F4A56751A3B3253009E1637 /* ObjCBeGreaterThanTest.m */; };
		1F4A56771A3B3253009E1637 /* ObjCBeGreaterThanTest.m in Sources */ = {isa = PBXBuildFile; fileRef = 1F4A56751A3B3253009E1637 /* ObjCBeGreaterThanTest.m */; };
		1F4A56791A3B32E3009E1637 /* ObjCBeGreaterThanOrEqualToTest.m in Sources */ = {isa = PBXBuildFile; fileRef = 1F4A56781A3B32E3009E1637 /* ObjCBeGreaterThanOrEqualToTest.m */; };
		1F4A567A1A3B32E3009E1637 /* ObjCBeGreaterThanOrEqualToTest.m in Sources */ = {isa = PBXBuildFile; fileRef = 1F4A56781A3B32E3009E1637 /* ObjCBeGreaterThanOrEqualToTest.m */; };
		1F4A567C1A3B3311009E1637 /* ObjCBeIdenticalToTest.m in Sources */ = {isa = PBXBuildFile; fileRef = 1F4A567B1A3B3311009E1637 /* ObjCBeIdenticalToTest.m */; };
		1F4A567D1A3B3311009E1637 /* ObjCBeIdenticalToTest.m in Sources */ = {isa = PBXBuildFile; fileRef = 1F4A567B1A3B3311009E1637 /* ObjCBeIdenticalToTest.m */; };
		1F4A567F1A3B333F009E1637 /* ObjCBeLessThanTest.m in Sources */ = {isa = PBXBuildFile; fileRef = 1F4A567E1A3B333F009E1637 /* ObjCBeLessThanTest.m */; };
		1F4A56801A3B333F009E1637 /* ObjCBeLessThanTest.m in Sources */ = {isa = PBXBuildFile; fileRef = 1F4A567E1A3B333F009E1637 /* ObjCBeLessThanTest.m */; };
		1F4A56821A3B336F009E1637 /* ObjCBeLessThanOrEqualToTest.m in Sources */ = {isa = PBXBuildFile; fileRef = 1F4A56811A3B336F009E1637 /* ObjCBeLessThanOrEqualToTest.m */; };
		1F4A56831A3B336F009E1637 /* ObjCBeLessThanOrEqualToTest.m in Sources */ = {isa = PBXBuildFile; fileRef = 1F4A56811A3B336F009E1637 /* ObjCBeLessThanOrEqualToTest.m */; };
		1F4A56851A3B33A0009E1637 /* ObjCBeTruthyTest.m in Sources */ = {isa = PBXBuildFile; fileRef = 1F4A56841A3B33A0009E1637 /* ObjCBeTruthyTest.m */; };
		1F4A56861A3B33A0009E1637 /* ObjCBeTruthyTest.m in Sources */ = {isa = PBXBuildFile; fileRef = 1F4A56841A3B33A0009E1637 /* ObjCBeTruthyTest.m */; };
		1F4A56881A3B33CB009E1637 /* ObjCBeFalsyTest.m in Sources */ = {isa = PBXBuildFile; fileRef = 1F4A56871A3B33CB009E1637 /* ObjCBeFalsyTest.m */; };
		1F4A56891A3B33CB009E1637 /* ObjCBeFalsyTest.m in Sources */ = {isa = PBXBuildFile; fileRef = 1F4A56871A3B33CB009E1637 /* ObjCBeFalsyTest.m */; };
		1F4A568B1A3B3407009E1637 /* ObjCBeTrueTest.m in Sources */ = {isa = PBXBuildFile; fileRef = 1F4A568A1A3B3407009E1637 /* ObjCBeTrueTest.m */; };
		1F4A568C1A3B3407009E1637 /* ObjCBeTrueTest.m in Sources */ = {isa = PBXBuildFile; fileRef = 1F4A568A1A3B3407009E1637 /* ObjCBeTrueTest.m */; };
		1F4A568E1A3B342B009E1637 /* ObjCBeFalseTest.m in Sources */ = {isa = PBXBuildFile; fileRef = 1F4A568D1A3B342B009E1637 /* ObjCBeFalseTest.m */; };
		1F4A568F1A3B342B009E1637 /* ObjCBeFalseTest.m in Sources */ = {isa = PBXBuildFile; fileRef = 1F4A568D1A3B342B009E1637 /* ObjCBeFalseTest.m */; };
		1F4A56911A3B344A009E1637 /* ObjCBeNilTest.m in Sources */ = {isa = PBXBuildFile; fileRef = 1F4A56901A3B344A009E1637 /* ObjCBeNilTest.m */; };
		1F4A56921A3B344A009E1637 /* ObjCBeNilTest.m in Sources */ = {isa = PBXBuildFile; fileRef = 1F4A56901A3B344A009E1637 /* ObjCBeNilTest.m */; };
		1F4A56941A3B346F009E1637 /* ObjCContainTest.m in Sources */ = {isa = PBXBuildFile; fileRef = 1F4A56931A3B346F009E1637 /* ObjCContainTest.m */; };
		1F4A56951A3B346F009E1637 /* ObjCContainTest.m in Sources */ = {isa = PBXBuildFile; fileRef = 1F4A56931A3B346F009E1637 /* ObjCContainTest.m */; };
		1F4A56971A3B34AA009E1637 /* ObjCEndWithTest.m in Sources */ = {isa = PBXBuildFile; fileRef = 1F4A56961A3B34AA009E1637 /* ObjCEndWithTest.m */; };
		1F4A56981A3B34AA009E1637 /* ObjCEndWithTest.m in Sources */ = {isa = PBXBuildFile; fileRef = 1F4A56961A3B34AA009E1637 /* ObjCEndWithTest.m */; };
		1F4A569A1A3B3539009E1637 /* ObjCEqualTest.m in Sources */ = {isa = PBXBuildFile; fileRef = 1F4A56991A3B3539009E1637 /* ObjCEqualTest.m */; };
		1F4A569B1A3B3539009E1637 /* ObjCEqualTest.m in Sources */ = {isa = PBXBuildFile; fileRef = 1F4A56991A3B3539009E1637 /* ObjCEqualTest.m */; };
		1F4A569D1A3B3565009E1637 /* ObjCMatchTest.m in Sources */ = {isa = PBXBuildFile; fileRef = 1F4A569C1A3B3565009E1637 /* ObjCMatchTest.m */; };
		1F4A569E1A3B3565009E1637 /* ObjCMatchTest.m in Sources */ = {isa = PBXBuildFile; fileRef = 1F4A569C1A3B3565009E1637 /* ObjCMatchTest.m */; };
		1F4A56A01A3B359E009E1637 /* ObjCRaiseExceptionTest.m in Sources */ = {isa = PBXBuildFile; fileRef = 1F4A569F1A3B359E009E1637 /* ObjCRaiseExceptionTest.m */; };
		1F4A56A11A3B359E009E1637 /* ObjCRaiseExceptionTest.m in Sources */ = {isa = PBXBuildFile; fileRef = 1F4A569F1A3B359E009E1637 /* ObjCRaiseExceptionTest.m */; };
		1F925EB8195C0D6300ED456B /* Nimble.framework in Frameworks */ = {isa = PBXBuildFile; fileRef = 1F925EAD195C0D6300ED456B /* Nimble.framework */; };
		1F925EC7195C0DD100ED456B /* Nimble.h in Headers */ = {isa = PBXBuildFile; fileRef = 1F1A742E1940169200FFFC47 /* Nimble.h */; settings = {ATTRIBUTES = (Public, ); }; };
		1F925EE2195C0DFD00ED456B /* utils.swift in Sources */ = {isa = PBXBuildFile; fileRef = 1F14FB63194180C5009F2A08 /* utils.swift */; };
		1F925EE6195C121200ED456B /* AsynchronousTest.swift in Sources */ = {isa = PBXBuildFile; fileRef = 1F925EE5195C121200ED456B /* AsynchronousTest.swift */; };
		1F925EE7195C121200ED456B /* AsynchronousTest.swift in Sources */ = {isa = PBXBuildFile; fileRef = 1F925EE5195C121200ED456B /* AsynchronousTest.swift */; };
		1F925EE9195C124400ED456B /* BeAnInstanceOfTest.swift in Sources */ = {isa = PBXBuildFile; fileRef = 1F925EE8195C124400ED456B /* BeAnInstanceOfTest.swift */; };
		1F925EEA195C124400ED456B /* BeAnInstanceOfTest.swift in Sources */ = {isa = PBXBuildFile; fileRef = 1F925EE8195C124400ED456B /* BeAnInstanceOfTest.swift */; };
		1F925EEC195C12C800ED456B /* RaisesExceptionTest.swift in Sources */ = {isa = PBXBuildFile; fileRef = 1F925EEB195C12C800ED456B /* RaisesExceptionTest.swift */; };
		1F925EED195C12C800ED456B /* RaisesExceptionTest.swift in Sources */ = {isa = PBXBuildFile; fileRef = 1F925EEB195C12C800ED456B /* RaisesExceptionTest.swift */; };
		1F925EEF195C136500ED456B /* BeLogicalTest.swift in Sources */ = {isa = PBXBuildFile; fileRef = 1F925EEE195C136500ED456B /* BeLogicalTest.swift */; };
		1F925EF0195C136500ED456B /* BeLogicalTest.swift in Sources */ = {isa = PBXBuildFile; fileRef = 1F925EEE195C136500ED456B /* BeLogicalTest.swift */; };
		1F925EF6195C147800ED456B /* BeCloseToTest.swift in Sources */ = {isa = PBXBuildFile; fileRef = 1F925EF5195C147800ED456B /* BeCloseToTest.swift */; };
		1F925EF7195C147800ED456B /* BeCloseToTest.swift in Sources */ = {isa = PBXBuildFile; fileRef = 1F925EF5195C147800ED456B /* BeCloseToTest.swift */; };
		1F925EF9195C175000ED456B /* BeNilTest.swift in Sources */ = {isa = PBXBuildFile; fileRef = 1F925EF8195C175000ED456B /* BeNilTest.swift */; };
		1F925EFA195C175000ED456B /* BeNilTest.swift in Sources */ = {isa = PBXBuildFile; fileRef = 1F925EF8195C175000ED456B /* BeNilTest.swift */; };
		1F925EFC195C186800ED456B /* BeginWithTest.swift in Sources */ = {isa = PBXBuildFile; fileRef = 1F925EFB195C186800ED456B /* BeginWithTest.swift */; };
		1F925EFD195C186800ED456B /* BeginWithTest.swift in Sources */ = {isa = PBXBuildFile; fileRef = 1F925EFB195C186800ED456B /* BeginWithTest.swift */; };
		1F925EFF195C187600ED456B /* EndWithTest.swift in Sources */ = {isa = PBXBuildFile; fileRef = 1F925EFE195C187600ED456B /* EndWithTest.swift */; };
		1F925F00195C187600ED456B /* EndWithTest.swift in Sources */ = {isa = PBXBuildFile; fileRef = 1F925EFE195C187600ED456B /* EndWithTest.swift */; };
		1F925F02195C189500ED456B /* ContainTest.swift in Sources */ = {isa = PBXBuildFile; fileRef = 1F925F01195C189500ED456B /* ContainTest.swift */; };
		1F925F03195C189500ED456B /* ContainTest.swift in Sources */ = {isa = PBXBuildFile; fileRef = 1F925F01195C189500ED456B /* ContainTest.swift */; };
		1F925F05195C18B700ED456B /* EqualTest.swift in Sources */ = {isa = PBXBuildFile; fileRef = 1F925F04195C18B700ED456B /* EqualTest.swift */; };
		1F925F06195C18B700ED456B /* EqualTest.swift in Sources */ = {isa = PBXBuildFile; fileRef = 1F925F04195C18B700ED456B /* EqualTest.swift */; };
		1F925F08195C18CF00ED456B /* BeGreaterThanTest.swift in Sources */ = {isa = PBXBuildFile; fileRef = 1F925F07195C18CF00ED456B /* BeGreaterThanTest.swift */; };
		1F925F09195C18CF00ED456B /* BeGreaterThanTest.swift in Sources */ = {isa = PBXBuildFile; fileRef = 1F925F07195C18CF00ED456B /* BeGreaterThanTest.swift */; };
		1F925F0B195C18E100ED456B /* BeLessThanTest.swift in Sources */ = {isa = PBXBuildFile; fileRef = 1F925F0A195C18E100ED456B /* BeLessThanTest.swift */; };
		1F925F0C195C18E100ED456B /* BeLessThanTest.swift in Sources */ = {isa = PBXBuildFile; fileRef = 1F925F0A195C18E100ED456B /* BeLessThanTest.swift */; };
		1F925F0E195C18F500ED456B /* BeLessThanOrEqualToTest.swift in Sources */ = {isa = PBXBuildFile; fileRef = 1F925F0D195C18F500ED456B /* BeLessThanOrEqualToTest.swift */; };
		1F925F0F195C18F500ED456B /* BeLessThanOrEqualToTest.swift in Sources */ = {isa = PBXBuildFile; fileRef = 1F925F0D195C18F500ED456B /* BeLessThanOrEqualToTest.swift */; };
		1F925F11195C190B00ED456B /* BeGreaterThanOrEqualToTest.swift in Sources */ = {isa = PBXBuildFile; fileRef = 1F925F10195C190B00ED456B /* BeGreaterThanOrEqualToTest.swift */; };
		1F925F12195C190B00ED456B /* BeGreaterThanOrEqualToTest.swift in Sources */ = {isa = PBXBuildFile; fileRef = 1F925F10195C190B00ED456B /* BeGreaterThanOrEqualToTest.swift */; };
		1F9DB8FB1A74E793002E96AD /* ObjCBeEmptyTest.m in Sources */ = {isa = PBXBuildFile; fileRef = 1F9DB8FA1A74E793002E96AD /* ObjCBeEmptyTest.m */; };
		1F9DB8FC1A74E793002E96AD /* ObjCBeEmptyTest.m in Sources */ = {isa = PBXBuildFile; fileRef = 1F9DB8FA1A74E793002E96AD /* ObjCBeEmptyTest.m */; };
		1FB90098195EC4B8001D7FAE /* BeIdenticalToTest.swift in Sources */ = {isa = PBXBuildFile; fileRef = 1FB90097195EC4B8001D7FAE /* BeIdenticalToTest.swift */; };
		1FB90099195EC4B8001D7FAE /* BeIdenticalToTest.swift in Sources */ = {isa = PBXBuildFile; fileRef = 1FB90097195EC4B8001D7FAE /* BeIdenticalToTest.swift */; };
		1FD8CD2E1968AB07008ED995 /* AssertionRecorder.swift in Sources */ = {isa = PBXBuildFile; fileRef = 1FD8CD051968AB07008ED995 /* AssertionRecorder.swift */; };
		1FD8CD2F1968AB07008ED995 /* AssertionRecorder.swift in Sources */ = {isa = PBXBuildFile; fileRef = 1FD8CD051968AB07008ED995 /* AssertionRecorder.swift */; };
		1FD8CD301968AB07008ED995 /* AdapterProtocols.swift in Sources */ = {isa = PBXBuildFile; fileRef = 1FD8CD061968AB07008ED995 /* AdapterProtocols.swift */; };
		1FD8CD311968AB07008ED995 /* AdapterProtocols.swift in Sources */ = {isa = PBXBuildFile; fileRef = 1FD8CD061968AB07008ED995 /* AdapterProtocols.swift */; };
		1FD8CD321968AB07008ED995 /* NimbleXCTestHandler.swift in Sources */ = {isa = PBXBuildFile; fileRef = 1FD8CD071968AB07008ED995 /* NimbleXCTestHandler.swift */; };
		1FD8CD331968AB07008ED995 /* NimbleXCTestHandler.swift in Sources */ = {isa = PBXBuildFile; fileRef = 1FD8CD071968AB07008ED995 /* NimbleXCTestHandler.swift */; };
		1FD8CD341968AB07008ED995 /* DSL.swift in Sources */ = {isa = PBXBuildFile; fileRef = 1FD8CD081968AB07008ED995 /* DSL.swift */; };
		1FD8CD351968AB07008ED995 /* DSL.swift in Sources */ = {isa = PBXBuildFile; fileRef = 1FD8CD081968AB07008ED995 /* DSL.swift */; };
		1FD8CD361968AB07008ED995 /* Expectation.swift in Sources */ = {isa = PBXBuildFile; fileRef = 1FD8CD091968AB07008ED995 /* Expectation.swift */; };
		1FD8CD371968AB07008ED995 /* Expectation.swift in Sources */ = {isa = PBXBuildFile; fileRef = 1FD8CD091968AB07008ED995 /* Expectation.swift */; };
		1FD8CD381968AB07008ED995 /* Expression.swift in Sources */ = {isa = PBXBuildFile; fileRef = 1FD8CD0A1968AB07008ED995 /* Expression.swift */; };
		1FD8CD391968AB07008ED995 /* Expression.swift in Sources */ = {isa = PBXBuildFile; fileRef = 1FD8CD0A1968AB07008ED995 /* Expression.swift */; };
		1FD8CD3A1968AB07008ED995 /* FailureMessage.swift in Sources */ = {isa = PBXBuildFile; fileRef = 1FD8CD0B1968AB07008ED995 /* FailureMessage.swift */; };
		1FD8CD3B1968AB07008ED995 /* FailureMessage.swift in Sources */ = {isa = PBXBuildFile; fileRef = 1FD8CD0B1968AB07008ED995 /* FailureMessage.swift */; };
		1FD8CD3C1968AB07008ED995 /* BeAnInstanceOf.swift in Sources */ = {isa = PBXBuildFile; fileRef = 1FD8CD0D1968AB07008ED995 /* BeAnInstanceOf.swift */; };
		1FD8CD3D1968AB07008ED995 /* BeAnInstanceOf.swift in Sources */ = {isa = PBXBuildFile; fileRef = 1FD8CD0D1968AB07008ED995 /* BeAnInstanceOf.swift */; };
		1FD8CD3E1968AB07008ED995 /* BeAKindOf.swift in Sources */ = {isa = PBXBuildFile; fileRef = 1FD8CD0E1968AB07008ED995 /* BeAKindOf.swift */; };
		1FD8CD3F1968AB07008ED995 /* BeAKindOf.swift in Sources */ = {isa = PBXBuildFile; fileRef = 1FD8CD0E1968AB07008ED995 /* BeAKindOf.swift */; };
		1FD8CD401968AB07008ED995 /* BeCloseTo.swift in Sources */ = {isa = PBXBuildFile; fileRef = 1FD8CD0F1968AB07008ED995 /* BeCloseTo.swift */; };
		1FD8CD411968AB07008ED995 /* BeCloseTo.swift in Sources */ = {isa = PBXBuildFile; fileRef = 1FD8CD0F1968AB07008ED995 /* BeCloseTo.swift */; };
		1FD8CD421968AB07008ED995 /* BeEmpty.swift in Sources */ = {isa = PBXBuildFile; fileRef = 1FD8CD101968AB07008ED995 /* BeEmpty.swift */; };
		1FD8CD431968AB07008ED995 /* BeEmpty.swift in Sources */ = {isa = PBXBuildFile; fileRef = 1FD8CD101968AB07008ED995 /* BeEmpty.swift */; };
		1FD8CD441968AB07008ED995 /* BeginWith.swift in Sources */ = {isa = PBXBuildFile; fileRef = 1FD8CD111968AB07008ED995 /* BeginWith.swift */; };
		1FD8CD451968AB07008ED995 /* BeginWith.swift in Sources */ = {isa = PBXBuildFile; fileRef = 1FD8CD111968AB07008ED995 /* BeginWith.swift */; };
		1FD8CD461968AB07008ED995 /* BeGreaterThan.swift in Sources */ = {isa = PBXBuildFile; fileRef = 1FD8CD121968AB07008ED995 /* BeGreaterThan.swift */; };
		1FD8CD471968AB07008ED995 /* BeGreaterThan.swift in Sources */ = {isa = PBXBuildFile; fileRef = 1FD8CD121968AB07008ED995 /* BeGreaterThan.swift */; };
		1FD8CD481968AB07008ED995 /* BeGreaterThanOrEqualTo.swift in Sources */ = {isa = PBXBuildFile; fileRef = 1FD8CD131968AB07008ED995 /* BeGreaterThanOrEqualTo.swift */; };
		1FD8CD491968AB07008ED995 /* BeGreaterThanOrEqualTo.swift in Sources */ = {isa = PBXBuildFile; fileRef = 1FD8CD131968AB07008ED995 /* BeGreaterThanOrEqualTo.swift */; };
		1FD8CD4A1968AB07008ED995 /* BeIdenticalTo.swift in Sources */ = {isa = PBXBuildFile; fileRef = 1FD8CD141968AB07008ED995 /* BeIdenticalTo.swift */; };
		1FD8CD4B1968AB07008ED995 /* BeIdenticalTo.swift in Sources */ = {isa = PBXBuildFile; fileRef = 1FD8CD141968AB07008ED995 /* BeIdenticalTo.swift */; };
		1FD8CD4C1968AB07008ED995 /* BeLessThan.swift in Sources */ = {isa = PBXBuildFile; fileRef = 1FD8CD151968AB07008ED995 /* BeLessThan.swift */; };
		1FD8CD4D1968AB07008ED995 /* BeLessThan.swift in Sources */ = {isa = PBXBuildFile; fileRef = 1FD8CD151968AB07008ED995 /* BeLessThan.swift */; };
		1FD8CD4E1968AB07008ED995 /* BeLessThanOrEqual.swift in Sources */ = {isa = PBXBuildFile; fileRef = 1FD8CD161968AB07008ED995 /* BeLessThanOrEqual.swift */; };
		1FD8CD4F1968AB07008ED995 /* BeLessThanOrEqual.swift in Sources */ = {isa = PBXBuildFile; fileRef = 1FD8CD161968AB07008ED995 /* BeLessThanOrEqual.swift */; };
		1FD8CD501968AB07008ED995 /* BeLogical.swift in Sources */ = {isa = PBXBuildFile; fileRef = 1FD8CD171968AB07008ED995 /* BeLogical.swift */; };
		1FD8CD511968AB07008ED995 /* BeLogical.swift in Sources */ = {isa = PBXBuildFile; fileRef = 1FD8CD171968AB07008ED995 /* BeLogical.swift */; };
		1FD8CD521968AB07008ED995 /* BeNil.swift in Sources */ = {isa = PBXBuildFile; fileRef = 1FD8CD181968AB07008ED995 /* BeNil.swift */; };
		1FD8CD531968AB07008ED995 /* BeNil.swift in Sources */ = {isa = PBXBuildFile; fileRef = 1FD8CD181968AB07008ED995 /* BeNil.swift */; };
		1FD8CD561968AB07008ED995 /* Contain.swift in Sources */ = {isa = PBXBuildFile; fileRef = 1FD8CD1A1968AB07008ED995 /* Contain.swift */; };
		1FD8CD571968AB07008ED995 /* Contain.swift in Sources */ = {isa = PBXBuildFile; fileRef = 1FD8CD1A1968AB07008ED995 /* Contain.swift */; };
		1FD8CD581968AB07008ED995 /* EndWith.swift in Sources */ = {isa = PBXBuildFile; fileRef = 1FD8CD1B1968AB07008ED995 /* EndWith.swift */; };
		1FD8CD591968AB07008ED995 /* EndWith.swift in Sources */ = {isa = PBXBuildFile; fileRef = 1FD8CD1B1968AB07008ED995 /* EndWith.swift */; };
		1FD8CD5A1968AB07008ED995 /* Equal.swift in Sources */ = {isa = PBXBuildFile; fileRef = 1FD8CD1C1968AB07008ED995 /* Equal.swift */; };
		1FD8CD5B1968AB07008ED995 /* Equal.swift in Sources */ = {isa = PBXBuildFile; fileRef = 1FD8CD1C1968AB07008ED995 /* Equal.swift */; };
		1FD8CD5C1968AB07008ED995 /* MatcherProtocols.swift in Sources */ = {isa = PBXBuildFile; fileRef = 1FD8CD1D1968AB07008ED995 /* MatcherProtocols.swift */; };
		1FD8CD5D1968AB07008ED995 /* MatcherProtocols.swift in Sources */ = {isa = PBXBuildFile; fileRef = 1FD8CD1D1968AB07008ED995 /* MatcherProtocols.swift */; };
		1FD8CD5E1968AB07008ED995 /* RaisesException.swift in Sources */ = {isa = PBXBuildFile; fileRef = 1FD8CD1E1968AB07008ED995 /* RaisesException.swift */; };
		1FD8CD5F1968AB07008ED995 /* RaisesException.swift in Sources */ = {isa = PBXBuildFile; fileRef = 1FD8CD1E1968AB07008ED995 /* RaisesException.swift */; };
		1FD8CD601968AB07008ED995 /* DSL.h in Headers */ = {isa = PBXBuildFile; fileRef = 1FD8CD201968AB07008ED995 /* DSL.h */; settings = {ATTRIBUTES = (Public, ); }; };
		1FD8CD611968AB07008ED995 /* DSL.h in Headers */ = {isa = PBXBuildFile; fileRef = 1FD8CD201968AB07008ED995 /* DSL.h */; settings = {ATTRIBUTES = (Public, ); }; };
		1FD8CD621968AB07008ED995 /* DSL.m in Sources */ = {isa = PBXBuildFile; fileRef = 1FD8CD211968AB07008ED995 /* DSL.m */; };
		1FD8CD631968AB07008ED995 /* DSL.m in Sources */ = {isa = PBXBuildFile; fileRef = 1FD8CD211968AB07008ED995 /* DSL.m */; };
		1FD8CD641968AB07008ED995 /* NMBExceptionCapture.h in Headers */ = {isa = PBXBuildFile; fileRef = 1FD8CD221968AB07008ED995 /* NMBExceptionCapture.h */; settings = {ATTRIBUTES = (Public, ); }; };
		1FD8CD651968AB07008ED995 /* NMBExceptionCapture.h in Headers */ = {isa = PBXBuildFile; fileRef = 1FD8CD221968AB07008ED995 /* NMBExceptionCapture.h */; settings = {ATTRIBUTES = (Public, ); }; };
		1FD8CD661968AB07008ED995 /* NMBExceptionCapture.m in Sources */ = {isa = PBXBuildFile; fileRef = 1FD8CD231968AB07008ED995 /* NMBExceptionCapture.m */; };
		1FD8CD671968AB07008ED995 /* NMBExceptionCapture.m in Sources */ = {isa = PBXBuildFile; fileRef = 1FD8CD231968AB07008ED995 /* NMBExceptionCapture.m */; };
		1FD8CD6A1968AB07008ED995 /* Poll.swift in Sources */ = {isa = PBXBuildFile; fileRef = 1FD8CD261968AB07008ED995 /* Poll.swift */; };
		1FD8CD6B1968AB07008ED995 /* Poll.swift in Sources */ = {isa = PBXBuildFile; fileRef = 1FD8CD261968AB07008ED995 /* Poll.swift */; };
		1FD8CD701968AB07008ED995 /* AsyncMatcherWrapper.swift in Sources */ = {isa = PBXBuildFile; fileRef = 1FD8CD2A1968AB07008ED995 /* AsyncMatcherWrapper.swift */; };
		1FD8CD711968AB07008ED995 /* AsyncMatcherWrapper.swift in Sources */ = {isa = PBXBuildFile; fileRef = 1FD8CD2A1968AB07008ED995 /* AsyncMatcherWrapper.swift */; };
		1FD8CD741968AB07008ED995 /* MatcherFunc.swift in Sources */ = {isa = PBXBuildFile; fileRef = 1FD8CD2C1968AB07008ED995 /* MatcherFunc.swift */; };
		1FD8CD751968AB07008ED995 /* MatcherFunc.swift in Sources */ = {isa = PBXBuildFile; fileRef = 1FD8CD2C1968AB07008ED995 /* MatcherFunc.swift */; };
		1FD8CD761968AB07008ED995 /* ObjCMatcher.swift in Sources */ = {isa = PBXBuildFile; fileRef = 1FD8CD2D1968AB07008ED995 /* ObjCMatcher.swift */; };
		1FD8CD771968AB07008ED995 /* ObjCMatcher.swift in Sources */ = {isa = PBXBuildFile; fileRef = 1FD8CD2D1968AB07008ED995 /* ObjCMatcher.swift */; };
		1FDBD8671AF8A4FF0089F27B /* AssertionDispatcher.swift in Sources */ = {isa = PBXBuildFile; fileRef = 1FDBD8661AF8A4FF0089F27B /* AssertionDispatcher.swift */; };
		1FDBD8681AF8A4FF0089F27B /* AssertionDispatcher.swift in Sources */ = {isa = PBXBuildFile; fileRef = 1FDBD8661AF8A4FF0089F27B /* AssertionDispatcher.swift */; };
<<<<<<< HEAD
		965B0D091B62B8ED0005AE66 /* ObjCUserDescriptionTest.m in Sources */ = {isa = PBXBuildFile; fileRef = 965B0D081B62B8ED0005AE66 /* ObjCUserDescriptionTest.m */; };
		965B0D0A1B62B8ED0005AE66 /* ObjCUserDescriptionTest.m in Sources */ = {isa = PBXBuildFile; fileRef = 965B0D081B62B8ED0005AE66 /* ObjCUserDescriptionTest.m */; };
		965B0D0C1B62C06D0005AE66 /* UserDescriptionTest.swift in Sources */ = {isa = PBXBuildFile; fileRef = 965B0D0B1B62C06D0005AE66 /* UserDescriptionTest.swift */; };
		965B0D0D1B62C06D0005AE66 /* UserDescriptionTest.swift in Sources */ = {isa = PBXBuildFile; fileRef = 965B0D0B1B62C06D0005AE66 /* UserDescriptionTest.swift */; };
=======
		29EA59631B551ED2002D767E /* ThrowErrorTest.swift in Sources */ = {isa = PBXBuildFile; fileRef = 29EA59621B551ED2002D767E /* ThrowErrorTest.swift */; };
		29EA59641B551ED2002D767E /* ThrowErrorTest.swift in Sources */ = {isa = PBXBuildFile; fileRef = 29EA59621B551ED2002D767E /* ThrowErrorTest.swift */; };
		29EA59661B551EE6002D767E /* ThrowError.swift in Sources */ = {isa = PBXBuildFile; fileRef = 29EA59651B551EE6002D767E /* ThrowError.swift */; };
		29EA59671B551EE6002D767E /* ThrowError.swift in Sources */ = {isa = PBXBuildFile; fileRef = 29EA59651B551EE6002D767E /* ThrowError.swift */; };
>>>>>>> 4842e88d
		DA9E8C821A414BB9002633C2 /* DSL+Wait.swift in Sources */ = {isa = PBXBuildFile; fileRef = DA9E8C811A414BB9002633C2 /* DSL+Wait.swift */; };
		DA9E8C831A414BB9002633C2 /* DSL+Wait.swift in Sources */ = {isa = PBXBuildFile; fileRef = DA9E8C811A414BB9002633C2 /* DSL+Wait.swift */; };
		DD72EC641A93874A002F7651 /* AllPassTest.swift in Sources */ = {isa = PBXBuildFile; fileRef = DD72EC631A93874A002F7651 /* AllPassTest.swift */; };
		DD72EC651A93874A002F7651 /* AllPassTest.swift in Sources */ = {isa = PBXBuildFile; fileRef = DD72EC631A93874A002F7651 /* AllPassTest.swift */; };
		DD9A9A8F19CF439B00706F49 /* BeIdenticalToObjectTest.swift in Sources */ = {isa = PBXBuildFile; fileRef = DD9A9A8D19CF413800706F49 /* BeIdenticalToObjectTest.swift */; };
		DD9A9A9019CF43AD00706F49 /* BeIdenticalToObjectTest.swift in Sources */ = {isa = PBXBuildFile; fileRef = DD9A9A8D19CF413800706F49 /* BeIdenticalToObjectTest.swift */; };
		DDB1BC791A92235600F743C3 /* AllPass.swift in Sources */ = {isa = PBXBuildFile; fileRef = DDB1BC781A92235600F743C3 /* AllPass.swift */; };
		DDB1BC7A1A92235600F743C3 /* AllPass.swift in Sources */ = {isa = PBXBuildFile; fileRef = DDB1BC781A92235600F743C3 /* AllPass.swift */; };
		DDB4D5ED19FE43C200E9D9FE /* Match.swift in Sources */ = {isa = PBXBuildFile; fileRef = DDB4D5EC19FE43C200E9D9FE /* Match.swift */; };
		DDB4D5EE19FE43C200E9D9FE /* Match.swift in Sources */ = {isa = PBXBuildFile; fileRef = DDB4D5EC19FE43C200E9D9FE /* Match.swift */; };
		DDB4D5F019FE442800E9D9FE /* MatchTest.swift in Sources */ = {isa = PBXBuildFile; fileRef = DDB4D5EF19FE442800E9D9FE /* MatchTest.swift */; };
		DDB4D5F119FE442800E9D9FE /* MatchTest.swift in Sources */ = {isa = PBXBuildFile; fileRef = DDB4D5EF19FE442800E9D9FE /* MatchTest.swift */; };
		DDEFAEB41A93CBE6005CA37A /* ObjCAllPassTest.m in Sources */ = {isa = PBXBuildFile; fileRef = DDEFAEB31A93CBE6005CA37A /* ObjCAllPassTest.m */; };
		DDEFAEB51A93CBE6005CA37A /* ObjCAllPassTest.m in Sources */ = {isa = PBXBuildFile; fileRef = DDEFAEB31A93CBE6005CA37A /* ObjCAllPassTest.m */; };
/* End PBXBuildFile section */

/* Begin PBXContainerItemProxy section */
		1F1A74361940169200FFFC47 /* PBXContainerItemProxy */ = {
			isa = PBXContainerItemProxy;
			containerPortal = 1F1A74201940169200FFFC47 /* Project object */;
			proxyType = 1;
			remoteGlobalIDString = 1F1A74281940169200FFFC47;
			remoteInfo = "Nimble-iOS";
		};
		1F6BB82A1968BFF9009F1DBB /* PBXContainerItemProxy */ = {
			isa = PBXContainerItemProxy;
			containerPortal = 1F1A74201940169200FFFC47 /* Project object */;
			proxyType = 1;
			remoteGlobalIDString = 1F1A74281940169200FFFC47;
			remoteInfo = "Nimble-iOS";
		};
		1F925EA4195C0C8500ED456B /* PBXContainerItemProxy */ = {
			isa = PBXContainerItemProxy;
			containerPortal = 1F1A74201940169200FFFC47 /* Project object */;
			proxyType = 1;
			remoteGlobalIDString = 1F1A74281940169200FFFC47;
			remoteInfo = Nimble;
		};
		1F925EA6195C0C8500ED456B /* PBXContainerItemProxy */ = {
			isa = PBXContainerItemProxy;
			containerPortal = 1F1A74201940169200FFFC47 /* Project object */;
			proxyType = 1;
			remoteGlobalIDString = 1F1A74281940169200FFFC47;
			remoteInfo = Nimble;
		};
		1F925EB9195C0D6300ED456B /* PBXContainerItemProxy */ = {
			isa = PBXContainerItemProxy;
			containerPortal = 1F1A74201940169200FFFC47 /* Project object */;
			proxyType = 1;
			remoteGlobalIDString = 1F925EAC195C0D6300ED456B;
			remoteInfo = "Nimble-OSX";
		};
		1F9B7BFD1968AD760094EB8F /* PBXContainerItemProxy */ = {
			isa = PBXContainerItemProxy;
			containerPortal = 1F1A74201940169200FFFC47 /* Project object */;
			proxyType = 1;
			remoteGlobalIDString = 1F925EAC195C0D6300ED456B;
			remoteInfo = "Nimble-OSX";
		};
		1F9B7BFF1968AD760094EB8F /* PBXContainerItemProxy */ = {
			isa = PBXContainerItemProxy;
			containerPortal = 1F1A74201940169200FFFC47 /* Project object */;
			proxyType = 1;
			remoteGlobalIDString = 1F925EAC195C0D6300ED456B;
			remoteInfo = "Nimble-OSX";
		};
		1F9B7C011968AD820094EB8F /* PBXContainerItemProxy */ = {
			isa = PBXContainerItemProxy;
			containerPortal = 1F1A74201940169200FFFC47 /* Project object */;
			proxyType = 1;
			remoteGlobalIDString = 1F925EAC195C0D6300ED456B;
			remoteInfo = "Nimble-OSX";
		};
/* End PBXContainerItemProxy section */

/* Begin PBXFileReference section */
		1F0648CB19639F5A001F9C46 /* ObjectWithLazyProperty.swift */ = {isa = PBXFileReference; fileEncoding = 4; lastKnownFileType = sourcecode.swift; path = ObjectWithLazyProperty.swift; sourceTree = "<group>"; };
		1F0648D31963AAB2001F9C46 /* SynchronousTests.swift */ = {isa = PBXFileReference; fileEncoding = 4; lastKnownFileType = sourcecode.swift; path = SynchronousTests.swift; sourceTree = "<group>"; };
		1F0FEA991AF32DA4001E554E /* ObjCExpectation.swift */ = {isa = PBXFileReference; fileEncoding = 4; lastKnownFileType = sourcecode.swift; path = ObjCExpectation.swift; sourceTree = "<group>"; };
		1F14FB63194180C5009F2A08 /* utils.swift */ = {isa = PBXFileReference; fileEncoding = 4; lastKnownFileType = sourcecode.swift; path = utils.swift; sourceTree = "<group>"; };
		1F1A74291940169200FFFC47 /* Nimble.framework */ = {isa = PBXFileReference; explicitFileType = wrapper.framework; includeInIndex = 0; path = Nimble.framework; sourceTree = BUILT_PRODUCTS_DIR; };
		1F1A742D1940169200FFFC47 /* Info.plist */ = {isa = PBXFileReference; lastKnownFileType = text.plist.xml; path = Info.plist; sourceTree = "<group>"; };
		1F1A742E1940169200FFFC47 /* Nimble.h */ = {isa = PBXFileReference; lastKnownFileType = sourcecode.c.h; path = Nimble.h; sourceTree = "<group>"; };
		1F1A74341940169200FFFC47 /* NimbleTests.xctest */ = {isa = PBXFileReference; explicitFileType = wrapper.cfbundle; includeInIndex = 0; path = NimbleTests.xctest; sourceTree = BUILT_PRODUCTS_DIR; };
		1F1A743A1940169200FFFC47 /* Info.plist */ = {isa = PBXFileReference; lastKnownFileType = text.plist.xml; path = Info.plist; sourceTree = "<group>"; };
		1F1B5AD31963E13900CA8BF9 /* BeAKindOfTest.swift */ = {isa = PBXFileReference; fileEncoding = 4; lastKnownFileType = sourcecode.swift; path = BeAKindOfTest.swift; sourceTree = "<group>"; };
		1F2752D119445B8400052A26 /* README.md */ = {isa = PBXFileReference; fileEncoding = 4; lastKnownFileType = net.daringfireball.markdown; lineEnding = 0; path = README.md; sourceTree = "<group>"; xcLanguageSpecificationIdentifier = xcode.lang.markdown; };
		1F299EAA19627B2D002641AF /* BeEmptyTest.swift */ = {isa = PBXFileReference; fileEncoding = 4; lastKnownFileType = sourcecode.swift; path = BeEmptyTest.swift; sourceTree = "<group>"; };
		1F4A56651A3B305F009E1637 /* ObjCAsyncTest.m */ = {isa = PBXFileReference; fileEncoding = 4; lastKnownFileType = sourcecode.c.objc; path = ObjCAsyncTest.m; sourceTree = "<group>"; };
		1F4A56681A3B3074009E1637 /* NimbleSpecHelper.h */ = {isa = PBXFileReference; lastKnownFileType = sourcecode.c.h; path = NimbleSpecHelper.h; sourceTree = "<group>"; };
		1F4A56691A3B3108009E1637 /* ObjCBeAnInstanceOfTest.m */ = {isa = PBXFileReference; fileEncoding = 4; lastKnownFileType = sourcecode.c.objc; path = ObjCBeAnInstanceOfTest.m; sourceTree = "<group>"; };
		1F4A566C1A3B3159009E1637 /* ObjCBeKindOfTest.m */ = {isa = PBXFileReference; fileEncoding = 4; lastKnownFileType = sourcecode.c.objc; path = ObjCBeKindOfTest.m; sourceTree = "<group>"; };
		1F4A566F1A3B319F009E1637 /* ObjCBeCloseToTest.m */ = {isa = PBXFileReference; fileEncoding = 4; lastKnownFileType = sourcecode.c.objc; path = ObjCBeCloseToTest.m; sourceTree = "<group>"; };
		1F4A56721A3B3210009E1637 /* ObjCBeginWithTest.m */ = {isa = PBXFileReference; fileEncoding = 4; lastKnownFileType = sourcecode.c.objc; path = ObjCBeginWithTest.m; sourceTree = "<group>"; };
		1F4A56751A3B3253009E1637 /* ObjCBeGreaterThanTest.m */ = {isa = PBXFileReference; fileEncoding = 4; lastKnownFileType = sourcecode.c.objc; path = ObjCBeGreaterThanTest.m; sourceTree = "<group>"; };
		1F4A56781A3B32E3009E1637 /* ObjCBeGreaterThanOrEqualToTest.m */ = {isa = PBXFileReference; fileEncoding = 4; lastKnownFileType = sourcecode.c.objc; path = ObjCBeGreaterThanOrEqualToTest.m; sourceTree = "<group>"; };
		1F4A567B1A3B3311009E1637 /* ObjCBeIdenticalToTest.m */ = {isa = PBXFileReference; fileEncoding = 4; lastKnownFileType = sourcecode.c.objc; path = ObjCBeIdenticalToTest.m; sourceTree = "<group>"; };
		1F4A567E1A3B333F009E1637 /* ObjCBeLessThanTest.m */ = {isa = PBXFileReference; fileEncoding = 4; lastKnownFileType = sourcecode.c.objc; path = ObjCBeLessThanTest.m; sourceTree = "<group>"; };
		1F4A56811A3B336F009E1637 /* ObjCBeLessThanOrEqualToTest.m */ = {isa = PBXFileReference; fileEncoding = 4; lastKnownFileType = sourcecode.c.objc; path = ObjCBeLessThanOrEqualToTest.m; sourceTree = "<group>"; };
		1F4A56841A3B33A0009E1637 /* ObjCBeTruthyTest.m */ = {isa = PBXFileReference; fileEncoding = 4; lastKnownFileType = sourcecode.c.objc; path = ObjCBeTruthyTest.m; sourceTree = "<group>"; };
		1F4A56871A3B33CB009E1637 /* ObjCBeFalsyTest.m */ = {isa = PBXFileReference; fileEncoding = 4; lastKnownFileType = sourcecode.c.objc; path = ObjCBeFalsyTest.m; sourceTree = "<group>"; };
		1F4A568A1A3B3407009E1637 /* ObjCBeTrueTest.m */ = {isa = PBXFileReference; fileEncoding = 4; lastKnownFileType = sourcecode.c.objc; path = ObjCBeTrueTest.m; sourceTree = "<group>"; };
		1F4A568D1A3B342B009E1637 /* ObjCBeFalseTest.m */ = {isa = PBXFileReference; fileEncoding = 4; lastKnownFileType = sourcecode.c.objc; path = ObjCBeFalseTest.m; sourceTree = "<group>"; };
		1F4A56901A3B344A009E1637 /* ObjCBeNilTest.m */ = {isa = PBXFileReference; fileEncoding = 4; lastKnownFileType = sourcecode.c.objc; path = ObjCBeNilTest.m; sourceTree = "<group>"; };
		1F4A56931A3B346F009E1637 /* ObjCContainTest.m */ = {isa = PBXFileReference; fileEncoding = 4; lastKnownFileType = sourcecode.c.objc; path = ObjCContainTest.m; sourceTree = "<group>"; };
		1F4A56961A3B34AA009E1637 /* ObjCEndWithTest.m */ = {isa = PBXFileReference; fileEncoding = 4; lastKnownFileType = sourcecode.c.objc; path = ObjCEndWithTest.m; sourceTree = "<group>"; };
		1F4A56991A3B3539009E1637 /* ObjCEqualTest.m */ = {isa = PBXFileReference; fileEncoding = 4; lastKnownFileType = sourcecode.c.objc; path = ObjCEqualTest.m; sourceTree = "<group>"; };
		1F4A569C1A3B3565009E1637 /* ObjCMatchTest.m */ = {isa = PBXFileReference; fileEncoding = 4; lastKnownFileType = sourcecode.c.objc; path = ObjCMatchTest.m; sourceTree = "<group>"; };
		1F4A569F1A3B359E009E1637 /* ObjCRaiseExceptionTest.m */ = {isa = PBXFileReference; fileEncoding = 4; lastKnownFileType = sourcecode.c.objc; path = ObjCRaiseExceptionTest.m; sourceTree = "<group>"; };
		1F925EAD195C0D6300ED456B /* Nimble.framework */ = {isa = PBXFileReference; explicitFileType = wrapper.framework; includeInIndex = 0; path = Nimble.framework; sourceTree = BUILT_PRODUCTS_DIR; };
		1F925EB7195C0D6300ED456B /* NimbleTests.xctest */ = {isa = PBXFileReference; explicitFileType = wrapper.cfbundle; includeInIndex = 0; path = NimbleTests.xctest; sourceTree = BUILT_PRODUCTS_DIR; };
		1F925EE5195C121200ED456B /* AsynchronousTest.swift */ = {isa = PBXFileReference; fileEncoding = 4; lastKnownFileType = sourcecode.swift; path = AsynchronousTest.swift; sourceTree = "<group>"; };
		1F925EE8195C124400ED456B /* BeAnInstanceOfTest.swift */ = {isa = PBXFileReference; fileEncoding = 4; lastKnownFileType = sourcecode.swift; path = BeAnInstanceOfTest.swift; sourceTree = "<group>"; };
		1F925EEB195C12C800ED456B /* RaisesExceptionTest.swift */ = {isa = PBXFileReference; fileEncoding = 4; lastKnownFileType = sourcecode.swift; path = RaisesExceptionTest.swift; sourceTree = "<group>"; };
		1F925EEE195C136500ED456B /* BeLogicalTest.swift */ = {isa = PBXFileReference; fileEncoding = 4; lastKnownFileType = sourcecode.swift; path = BeLogicalTest.swift; sourceTree = "<group>"; };
		1F925EF5195C147800ED456B /* BeCloseToTest.swift */ = {isa = PBXFileReference; fileEncoding = 4; lastKnownFileType = sourcecode.swift; path = BeCloseToTest.swift; sourceTree = "<group>"; };
		1F925EF8195C175000ED456B /* BeNilTest.swift */ = {isa = PBXFileReference; fileEncoding = 4; lastKnownFileType = sourcecode.swift; path = BeNilTest.swift; sourceTree = "<group>"; };
		1F925EFB195C186800ED456B /* BeginWithTest.swift */ = {isa = PBXFileReference; fileEncoding = 4; lastKnownFileType = sourcecode.swift; path = BeginWithTest.swift; sourceTree = "<group>"; };
		1F925EFE195C187600ED456B /* EndWithTest.swift */ = {isa = PBXFileReference; fileEncoding = 4; lastKnownFileType = sourcecode.swift; path = EndWithTest.swift; sourceTree = "<group>"; };
		1F925F01195C189500ED456B /* ContainTest.swift */ = {isa = PBXFileReference; fileEncoding = 4; lastKnownFileType = sourcecode.swift; path = ContainTest.swift; sourceTree = "<group>"; };
		1F925F04195C18B700ED456B /* EqualTest.swift */ = {isa = PBXFileReference; fileEncoding = 4; lastKnownFileType = sourcecode.swift; path = EqualTest.swift; sourceTree = "<group>"; };
		1F925F07195C18CF00ED456B /* BeGreaterThanTest.swift */ = {isa = PBXFileReference; fileEncoding = 4; lastKnownFileType = sourcecode.swift; path = BeGreaterThanTest.swift; sourceTree = "<group>"; };
		1F925F0A195C18E100ED456B /* BeLessThanTest.swift */ = {isa = PBXFileReference; fileEncoding = 4; lastKnownFileType = sourcecode.swift; path = BeLessThanTest.swift; sourceTree = "<group>"; };
		1F925F0D195C18F500ED456B /* BeLessThanOrEqualToTest.swift */ = {isa = PBXFileReference; fileEncoding = 4; lastKnownFileType = sourcecode.swift; path = BeLessThanOrEqualToTest.swift; sourceTree = "<group>"; };
		1F925F10195C190B00ED456B /* BeGreaterThanOrEqualToTest.swift */ = {isa = PBXFileReference; fileEncoding = 4; lastKnownFileType = sourcecode.swift; path = BeGreaterThanOrEqualToTest.swift; sourceTree = "<group>"; };
		1F9DB8FA1A74E793002E96AD /* ObjCBeEmptyTest.m */ = {isa = PBXFileReference; fileEncoding = 4; lastKnownFileType = sourcecode.c.objc; path = ObjCBeEmptyTest.m; sourceTree = "<group>"; };
		1FB90097195EC4B8001D7FAE /* BeIdenticalToTest.swift */ = {isa = PBXFileReference; fileEncoding = 4; lastKnownFileType = sourcecode.swift; path = BeIdenticalToTest.swift; sourceTree = "<group>"; };
		1FD8CD051968AB07008ED995 /* AssertionRecorder.swift */ = {isa = PBXFileReference; fileEncoding = 4; lastKnownFileType = sourcecode.swift; path = AssertionRecorder.swift; sourceTree = "<group>"; };
		1FD8CD061968AB07008ED995 /* AdapterProtocols.swift */ = {isa = PBXFileReference; fileEncoding = 4; lastKnownFileType = sourcecode.swift; path = AdapterProtocols.swift; sourceTree = "<group>"; };
		1FD8CD071968AB07008ED995 /* NimbleXCTestHandler.swift */ = {isa = PBXFileReference; fileEncoding = 4; lastKnownFileType = sourcecode.swift; path = NimbleXCTestHandler.swift; sourceTree = "<group>"; };
		1FD8CD081968AB07008ED995 /* DSL.swift */ = {isa = PBXFileReference; fileEncoding = 4; lastKnownFileType = sourcecode.swift; path = DSL.swift; sourceTree = "<group>"; };
		1FD8CD091968AB07008ED995 /* Expectation.swift */ = {isa = PBXFileReference; fileEncoding = 4; lastKnownFileType = sourcecode.swift; path = Expectation.swift; sourceTree = "<group>"; };
		1FD8CD0A1968AB07008ED995 /* Expression.swift */ = {isa = PBXFileReference; fileEncoding = 4; lastKnownFileType = sourcecode.swift; path = Expression.swift; sourceTree = "<group>"; };
		1FD8CD0B1968AB07008ED995 /* FailureMessage.swift */ = {isa = PBXFileReference; fileEncoding = 4; lastKnownFileType = sourcecode.swift; path = FailureMessage.swift; sourceTree = "<group>"; };
		1FD8CD0D1968AB07008ED995 /* BeAnInstanceOf.swift */ = {isa = PBXFileReference; fileEncoding = 4; lastKnownFileType = sourcecode.swift; path = BeAnInstanceOf.swift; sourceTree = "<group>"; };
		1FD8CD0E1968AB07008ED995 /* BeAKindOf.swift */ = {isa = PBXFileReference; fileEncoding = 4; lastKnownFileType = sourcecode.swift; lineEnding = 0; path = BeAKindOf.swift; sourceTree = "<group>"; xcLanguageSpecificationIdentifier = xcode.lang.swift; };
		1FD8CD0F1968AB07008ED995 /* BeCloseTo.swift */ = {isa = PBXFileReference; fileEncoding = 4; lastKnownFileType = sourcecode.swift; path = BeCloseTo.swift; sourceTree = "<group>"; };
		1FD8CD101968AB07008ED995 /* BeEmpty.swift */ = {isa = PBXFileReference; fileEncoding = 4; lastKnownFileType = sourcecode.swift; path = BeEmpty.swift; sourceTree = "<group>"; };
		1FD8CD111968AB07008ED995 /* BeginWith.swift */ = {isa = PBXFileReference; fileEncoding = 4; lastKnownFileType = sourcecode.swift; lineEnding = 0; path = BeginWith.swift; sourceTree = "<group>"; xcLanguageSpecificationIdentifier = xcode.lang.swift; };
		1FD8CD121968AB07008ED995 /* BeGreaterThan.swift */ = {isa = PBXFileReference; fileEncoding = 4; lastKnownFileType = sourcecode.swift; lineEnding = 0; path = BeGreaterThan.swift; sourceTree = "<group>"; xcLanguageSpecificationIdentifier = xcode.lang.swift; };
		1FD8CD131968AB07008ED995 /* BeGreaterThanOrEqualTo.swift */ = {isa = PBXFileReference; fileEncoding = 4; lastKnownFileType = sourcecode.swift; lineEnding = 0; path = BeGreaterThanOrEqualTo.swift; sourceTree = "<group>"; xcLanguageSpecificationIdentifier = xcode.lang.swift; };
		1FD8CD141968AB07008ED995 /* BeIdenticalTo.swift */ = {isa = PBXFileReference; fileEncoding = 4; lastKnownFileType = sourcecode.swift; lineEnding = 0; path = BeIdenticalTo.swift; sourceTree = "<group>"; xcLanguageSpecificationIdentifier = xcode.lang.swift; };
		1FD8CD151968AB07008ED995 /* BeLessThan.swift */ = {isa = PBXFileReference; fileEncoding = 4; lastKnownFileType = sourcecode.swift; lineEnding = 0; path = BeLessThan.swift; sourceTree = "<group>"; xcLanguageSpecificationIdentifier = xcode.lang.swift; };
		1FD8CD161968AB07008ED995 /* BeLessThanOrEqual.swift */ = {isa = PBXFileReference; fileEncoding = 4; lastKnownFileType = sourcecode.swift; lineEnding = 0; path = BeLessThanOrEqual.swift; sourceTree = "<group>"; xcLanguageSpecificationIdentifier = xcode.lang.swift; };
		1FD8CD171968AB07008ED995 /* BeLogical.swift */ = {isa = PBXFileReference; fileEncoding = 4; lastKnownFileType = sourcecode.swift; lineEnding = 0; path = BeLogical.swift; sourceTree = "<group>"; xcLanguageSpecificationIdentifier = xcode.lang.swift; };
		1FD8CD181968AB07008ED995 /* BeNil.swift */ = {isa = PBXFileReference; fileEncoding = 4; lastKnownFileType = sourcecode.swift; lineEnding = 0; path = BeNil.swift; sourceTree = "<group>"; xcLanguageSpecificationIdentifier = xcode.lang.swift; };
		1FD8CD1A1968AB07008ED995 /* Contain.swift */ = {isa = PBXFileReference; fileEncoding = 4; lastKnownFileType = sourcecode.swift; path = Contain.swift; sourceTree = "<group>"; };
		1FD8CD1B1968AB07008ED995 /* EndWith.swift */ = {isa = PBXFileReference; fileEncoding = 4; lastKnownFileType = sourcecode.swift; path = EndWith.swift; sourceTree = "<group>"; };
		1FD8CD1C1968AB07008ED995 /* Equal.swift */ = {isa = PBXFileReference; fileEncoding = 4; lastKnownFileType = sourcecode.swift; lineEnding = 0; path = Equal.swift; sourceTree = "<group>"; xcLanguageSpecificationIdentifier = xcode.lang.swift; };
		1FD8CD1D1968AB07008ED995 /* MatcherProtocols.swift */ = {isa = PBXFileReference; fileEncoding = 4; lastKnownFileType = sourcecode.swift; path = MatcherProtocols.swift; sourceTree = "<group>"; };
		1FD8CD1E1968AB07008ED995 /* RaisesException.swift */ = {isa = PBXFileReference; fileEncoding = 4; lastKnownFileType = sourcecode.swift; lineEnding = 0; path = RaisesException.swift; sourceTree = "<group>"; xcLanguageSpecificationIdentifier = xcode.lang.swift; };
		1FD8CD201968AB07008ED995 /* DSL.h */ = {isa = PBXFileReference; fileEncoding = 4; lastKnownFileType = sourcecode.c.h; path = DSL.h; sourceTree = "<group>"; };
		1FD8CD211968AB07008ED995 /* DSL.m */ = {isa = PBXFileReference; fileEncoding = 4; lastKnownFileType = sourcecode.c.objc; path = DSL.m; sourceTree = "<group>"; };
		1FD8CD221968AB07008ED995 /* NMBExceptionCapture.h */ = {isa = PBXFileReference; fileEncoding = 4; lastKnownFileType = sourcecode.c.h; path = NMBExceptionCapture.h; sourceTree = "<group>"; };
		1FD8CD231968AB07008ED995 /* NMBExceptionCapture.m */ = {isa = PBXFileReference; fileEncoding = 4; lastKnownFileType = sourcecode.c.objc; path = NMBExceptionCapture.m; sourceTree = "<group>"; };
		1FD8CD251968AB07008ED995 /* Functional.swift */ = {isa = PBXFileReference; fileEncoding = 4; lastKnownFileType = sourcecode.swift; path = Functional.swift; sourceTree = "<group>"; };
		1FD8CD261968AB07008ED995 /* Poll.swift */ = {isa = PBXFileReference; fileEncoding = 4; lastKnownFileType = sourcecode.swift; path = Poll.swift; sourceTree = "<group>"; };
		1FD8CD271968AB07008ED995 /* SourceLocation.swift */ = {isa = PBXFileReference; fileEncoding = 4; lastKnownFileType = sourcecode.swift; path = SourceLocation.swift; sourceTree = "<group>"; };
		1FD8CD281968AB07008ED995 /* Stringers.swift */ = {isa = PBXFileReference; fileEncoding = 4; lastKnownFileType = sourcecode.swift; path = Stringers.swift; sourceTree = "<group>"; };
		1FD8CD2A1968AB07008ED995 /* AsyncMatcherWrapper.swift */ = {isa = PBXFileReference; fileEncoding = 4; lastKnownFileType = sourcecode.swift; path = AsyncMatcherWrapper.swift; sourceTree = "<group>"; };
		1FD8CD2C1968AB07008ED995 /* MatcherFunc.swift */ = {isa = PBXFileReference; fileEncoding = 4; lastKnownFileType = sourcecode.swift; path = MatcherFunc.swift; sourceTree = "<group>"; };
		1FD8CD2D1968AB07008ED995 /* ObjCMatcher.swift */ = {isa = PBXFileReference; fileEncoding = 4; lastKnownFileType = sourcecode.swift; path = ObjCMatcher.swift; sourceTree = "<group>"; };
		1FDBD8661AF8A4FF0089F27B /* AssertionDispatcher.swift */ = {isa = PBXFileReference; fileEncoding = 4; lastKnownFileType = sourcecode.swift; path = AssertionDispatcher.swift; sourceTree = "<group>"; };
		1FFD729B1963FCAB00CD29A2 /* NimbleTests-Bridging-Header.h */ = {isa = PBXFileReference; lastKnownFileType = sourcecode.c.h; path = "NimbleTests-Bridging-Header.h"; sourceTree = "<group>"; };
		1FFD729C1963FCAB00CD29A2 /* Nimble-OSXTests-Bridging-Header.h */ = {isa = PBXFileReference; lastKnownFileType = sourcecode.c.h; path = "Nimble-OSXTests-Bridging-Header.h"; sourceTree = "<group>"; };
<<<<<<< HEAD
		965B0D081B62B8ED0005AE66 /* ObjCUserDescriptionTest.m */ = {isa = PBXFileReference; fileEncoding = 4; lastKnownFileType = sourcecode.c.objc; path = ObjCUserDescriptionTest.m; sourceTree = "<group>"; };
		965B0D0B1B62C06D0005AE66 /* UserDescriptionTest.swift */ = {isa = PBXFileReference; fileEncoding = 4; lastKnownFileType = sourcecode.swift; path = UserDescriptionTest.swift; sourceTree = "<group>"; };
=======
		29EA59621B551ED2002D767E /* ThrowErrorTest.swift */ = {isa = PBXFileReference; fileEncoding = 4; lastKnownFileType = sourcecode.swift; path = ThrowErrorTest.swift; sourceTree = "<group>"; };
		29EA59651B551EE6002D767E /* ThrowError.swift */ = {isa = PBXFileReference; fileEncoding = 4; lastKnownFileType = sourcecode.swift; path = ThrowError.swift; sourceTree = "<group>"; };
>>>>>>> 4842e88d
		DA9E8C811A414BB9002633C2 /* DSL+Wait.swift */ = {isa = PBXFileReference; fileEncoding = 4; lastKnownFileType = sourcecode.swift; path = "DSL+Wait.swift"; sourceTree = "<group>"; };
		DD72EC631A93874A002F7651 /* AllPassTest.swift */ = {isa = PBXFileReference; fileEncoding = 4; lastKnownFileType = sourcecode.swift; path = AllPassTest.swift; sourceTree = "<group>"; };
		DD9A9A8D19CF413800706F49 /* BeIdenticalToObjectTest.swift */ = {isa = PBXFileReference; fileEncoding = 4; lastKnownFileType = sourcecode.swift; path = BeIdenticalToObjectTest.swift; sourceTree = "<group>"; };
		DDB1BC781A92235600F743C3 /* AllPass.swift */ = {isa = PBXFileReference; fileEncoding = 4; lastKnownFileType = sourcecode.swift; path = AllPass.swift; sourceTree = "<group>"; };
		DDB4D5EC19FE43C200E9D9FE /* Match.swift */ = {isa = PBXFileReference; fileEncoding = 4; lastKnownFileType = sourcecode.swift; lineEnding = 0; path = Match.swift; sourceTree = "<group>"; xcLanguageSpecificationIdentifier = xcode.lang.swift; };
		DDB4D5EF19FE442800E9D9FE /* MatchTest.swift */ = {isa = PBXFileReference; fileEncoding = 4; lastKnownFileType = sourcecode.swift; path = MatchTest.swift; sourceTree = "<group>"; };
		DDEFAEB31A93CBE6005CA37A /* ObjCAllPassTest.m */ = {isa = PBXFileReference; fileEncoding = 4; lastKnownFileType = sourcecode.c.objc; path = ObjCAllPassTest.m; sourceTree = "<group>"; };
/* End PBXFileReference section */

/* Begin PBXFrameworksBuildPhase section */
		1F1A74251940169200FFFC47 /* Frameworks */ = {
			isa = PBXFrameworksBuildPhase;
			buildActionMask = 2147483647;
			files = (
			);
			runOnlyForDeploymentPostprocessing = 0;
		};
		1F1A74311940169200FFFC47 /* Frameworks */ = {
			isa = PBXFrameworksBuildPhase;
			buildActionMask = 2147483647;
			files = (
				1F1A74351940169200FFFC47 /* Nimble.framework in Frameworks */,
			);
			runOnlyForDeploymentPostprocessing = 0;
		};
		1F925EA9195C0D6300ED456B /* Frameworks */ = {
			isa = PBXFrameworksBuildPhase;
			buildActionMask = 2147483647;
			files = (
			);
			runOnlyForDeploymentPostprocessing = 0;
		};
		1F925EB4195C0D6300ED456B /* Frameworks */ = {
			isa = PBXFrameworksBuildPhase;
			buildActionMask = 2147483647;
			files = (
				1F925EB8195C0D6300ED456B /* Nimble.framework in Frameworks */,
			);
			runOnlyForDeploymentPostprocessing = 0;
		};
/* End PBXFrameworksBuildPhase section */

/* Begin PBXGroup section */
		1F14FB61194180A7009F2A08 /* Helpers */ = {
			isa = PBXGroup;
			children = (
				1F14FB63194180C5009F2A08 /* utils.swift */,
				1F0648CB19639F5A001F9C46 /* ObjectWithLazyProperty.swift */,
			);
			path = Helpers;
			sourceTree = "<group>";
		};
		1F1A741F1940169200FFFC47 = {
			isa = PBXGroup;
			children = (
				1F2752D119445B8400052A26 /* README.md */,
				1F1A742B1940169200FFFC47 /* Nimble */,
				1F1A74381940169200FFFC47 /* NimbleTests */,
				1F1A742A1940169200FFFC47 /* Products */,
			);
			sourceTree = "<group>";
		};
		1F1A742A1940169200FFFC47 /* Products */ = {
			isa = PBXGroup;
			children = (
				1F1A74291940169200FFFC47 /* Nimble.framework */,
				1F1A74341940169200FFFC47 /* NimbleTests.xctest */,
				1F925EAD195C0D6300ED456B /* Nimble.framework */,
				1F925EB7195C0D6300ED456B /* NimbleTests.xctest */,
			);
			name = Products;
			sourceTree = "<group>";
		};
		1F1A742B1940169200FFFC47 /* Nimble */ = {
			isa = PBXGroup;
			children = (
				1FD8CD041968AB07008ED995 /* Adapters */,
				1FD8CD081968AB07008ED995 /* DSL.swift */,
				DA9E8C811A414BB9002633C2 /* DSL+Wait.swift */,
				1FD8CD091968AB07008ED995 /* Expectation.swift */,
				1F0FEA991AF32DA4001E554E /* ObjCExpectation.swift */,
				1FD8CD0A1968AB07008ED995 /* Expression.swift */,
				1FD8CD0B1968AB07008ED995 /* FailureMessage.swift */,
				1FD8CD0C1968AB07008ED995 /* Matchers */,
				1F1A742E1940169200FFFC47 /* Nimble.h */,
				1FD8CD1F1968AB07008ED995 /* objc */,
				1F1A742C1940169200FFFC47 /* Supporting Files */,
				1FD8CD241968AB07008ED995 /* Utils */,
				1FD8CD291968AB07008ED995 /* Wrappers */,
			);
			path = Nimble;
			sourceTree = "<group>";
		};
		1F1A742C1940169200FFFC47 /* Supporting Files */ = {
			isa = PBXGroup;
			children = (
				1F1A742D1940169200FFFC47 /* Info.plist */,
			);
			name = "Supporting Files";
			sourceTree = "<group>";
		};
		1F1A74381940169200FFFC47 /* NimbleTests */ = {
			isa = PBXGroup;
			children = (
				1F925EE5195C121200ED456B /* AsynchronousTest.swift */,
				1F0648D31963AAB2001F9C46 /* SynchronousTests.swift */,
				965B0D0B1B62C06D0005AE66 /* UserDescriptionTest.swift */,
				1FFD729A1963FC8200CD29A2 /* objc */,
				1F14FB61194180A7009F2A08 /* Helpers */,
				1F925EE3195C11B000ED456B /* Matchers */,
				1F1A74391940169200FFFC47 /* Supporting Files */,
			);
			path = NimbleTests;
			sourceTree = "<group>";
		};
		1F1A74391940169200FFFC47 /* Supporting Files */ = {
			isa = PBXGroup;
			children = (
				1F1A743A1940169200FFFC47 /* Info.plist */,
			);
			name = "Supporting Files";
			sourceTree = "<group>";
		};
		1F925EE3195C11B000ED456B /* Matchers */ = {
			isa = PBXGroup;
			children = (
				DD72EC631A93874A002F7651 /* AllPassTest.swift */,
				1F1B5AD31963E13900CA8BF9 /* BeAKindOfTest.swift */,
				1F925EE8195C124400ED456B /* BeAnInstanceOfTest.swift */,
				1F925EF5195C147800ED456B /* BeCloseToTest.swift */,
				1F299EAA19627B2D002641AF /* BeEmptyTest.swift */,
				1F925EFB195C186800ED456B /* BeginWithTest.swift */,
				1F925F10195C190B00ED456B /* BeGreaterThanOrEqualToTest.swift */,
				1F925F07195C18CF00ED456B /* BeGreaterThanTest.swift */,
				DD9A9A8D19CF413800706F49 /* BeIdenticalToObjectTest.swift */,
				1FB90097195EC4B8001D7FAE /* BeIdenticalToTest.swift */,
				1F925F0D195C18F500ED456B /* BeLessThanOrEqualToTest.swift */,
				1F925F0A195C18E100ED456B /* BeLessThanTest.swift */,
				1F925EEE195C136500ED456B /* BeLogicalTest.swift */,
				1F925EF8195C175000ED456B /* BeNilTest.swift */,
				1F925F01195C189500ED456B /* ContainTest.swift */,
				1F925EFE195C187600ED456B /* EndWithTest.swift */,
				1F925F04195C18B700ED456B /* EqualTest.swift */,
				DDB4D5EF19FE442800E9D9FE /* MatchTest.swift */,
				1F925EEB195C12C800ED456B /* RaisesExceptionTest.swift */,
				29EA59621B551ED2002D767E /* ThrowErrorTest.swift */,
			);
			path = Matchers;
			sourceTree = "<group>";
		};
		1FD8CD041968AB07008ED995 /* Adapters */ = {
			isa = PBXGroup;
			children = (
				1FD8CD051968AB07008ED995 /* AssertionRecorder.swift */,
				1FD8CD061968AB07008ED995 /* AdapterProtocols.swift */,
				1FD8CD071968AB07008ED995 /* NimbleXCTestHandler.swift */,
				1FDBD8661AF8A4FF0089F27B /* AssertionDispatcher.swift */,
			);
			path = Adapters;
			sourceTree = "<group>";
		};
		1FD8CD0C1968AB07008ED995 /* Matchers */ = {
			isa = PBXGroup;
			children = (
				DDB1BC781A92235600F743C3 /* AllPass.swift */,
				1FD8CD0E1968AB07008ED995 /* BeAKindOf.swift */,
				1FD8CD0D1968AB07008ED995 /* BeAnInstanceOf.swift */,
				1FD8CD0F1968AB07008ED995 /* BeCloseTo.swift */,
				1FD8CD101968AB07008ED995 /* BeEmpty.swift */,
				1FD8CD111968AB07008ED995 /* BeginWith.swift */,
				1FD8CD121968AB07008ED995 /* BeGreaterThan.swift */,
				1FD8CD131968AB07008ED995 /* BeGreaterThanOrEqualTo.swift */,
				1FD8CD141968AB07008ED995 /* BeIdenticalTo.swift */,
				1FD8CD151968AB07008ED995 /* BeLessThan.swift */,
				1FD8CD161968AB07008ED995 /* BeLessThanOrEqual.swift */,
				1FD8CD171968AB07008ED995 /* BeLogical.swift */,
				1FD8CD181968AB07008ED995 /* BeNil.swift */,
				1FD8CD1A1968AB07008ED995 /* Contain.swift */,
				1FD8CD1B1968AB07008ED995 /* EndWith.swift */,
				1FD8CD1C1968AB07008ED995 /* Equal.swift */,
				DDB4D5EC19FE43C200E9D9FE /* Match.swift */,
				1FD8CD1D1968AB07008ED995 /* MatcherProtocols.swift */,
				1FD8CD1E1968AB07008ED995 /* RaisesException.swift */,
				29EA59651B551EE6002D767E /* ThrowError.swift */,
			);
			path = Matchers;
			sourceTree = "<group>";
		};
		1FD8CD1F1968AB07008ED995 /* objc */ = {
			isa = PBXGroup;
			children = (
				1FD8CD201968AB07008ED995 /* DSL.h */,
				1FD8CD211968AB07008ED995 /* DSL.m */,
				1FD8CD221968AB07008ED995 /* NMBExceptionCapture.h */,
				1FD8CD231968AB07008ED995 /* NMBExceptionCapture.m */,
			);
			path = objc;
			sourceTree = "<group>";
		};
		1FD8CD241968AB07008ED995 /* Utils */ = {
			isa = PBXGroup;
			children = (
				1FD8CD251968AB07008ED995 /* Functional.swift */,
				1FD8CD261968AB07008ED995 /* Poll.swift */,
				1FD8CD271968AB07008ED995 /* SourceLocation.swift */,
				1FD8CD281968AB07008ED995 /* Stringers.swift */,
			);
			path = Utils;
			sourceTree = "<group>";
		};
		1FD8CD291968AB07008ED995 /* Wrappers */ = {
			isa = PBXGroup;
			children = (
				1FD8CD2A1968AB07008ED995 /* AsyncMatcherWrapper.swift */,
				1FD8CD2C1968AB07008ED995 /* MatcherFunc.swift */,
				1FD8CD2D1968AB07008ED995 /* ObjCMatcher.swift */,
			);
			path = Wrappers;
			sourceTree = "<group>";
		};
		1FFD729A1963FC8200CD29A2 /* objc */ = {
			isa = PBXGroup;
			children = (
				1FFD729C1963FCAB00CD29A2 /* Nimble-OSXTests-Bridging-Header.h */,
				1F4A56681A3B3074009E1637 /* NimbleSpecHelper.h */,
				1FFD729B1963FCAB00CD29A2 /* NimbleTests-Bridging-Header.h */,
				1F4A56651A3B305F009E1637 /* ObjCAsyncTest.m */,
				1F4A56691A3B3108009E1637 /* ObjCBeAnInstanceOfTest.m */,
				1F4A566F1A3B319F009E1637 /* ObjCBeCloseToTest.m */,
				1F9DB8FA1A74E793002E96AD /* ObjCBeEmptyTest.m */,
				1F4A568D1A3B342B009E1637 /* ObjCBeFalseTest.m */,
				1F4A56871A3B33CB009E1637 /* ObjCBeFalsyTest.m */,
				1F4A56721A3B3210009E1637 /* ObjCBeginWithTest.m */,
				1F4A56781A3B32E3009E1637 /* ObjCBeGreaterThanOrEqualToTest.m */,
				1F4A56751A3B3253009E1637 /* ObjCBeGreaterThanTest.m */,
				1F4A567B1A3B3311009E1637 /* ObjCBeIdenticalToTest.m */,
				1F4A566C1A3B3159009E1637 /* ObjCBeKindOfTest.m */,
				1F4A56811A3B336F009E1637 /* ObjCBeLessThanOrEqualToTest.m */,
				1F4A567E1A3B333F009E1637 /* ObjCBeLessThanTest.m */,
				1F4A56901A3B344A009E1637 /* ObjCBeNilTest.m */,
				1F4A568A1A3B3407009E1637 /* ObjCBeTrueTest.m */,
				1F4A56841A3B33A0009E1637 /* ObjCBeTruthyTest.m */,
				1F4A56931A3B346F009E1637 /* ObjCContainTest.m */,
				1F4A56961A3B34AA009E1637 /* ObjCEndWithTest.m */,
				1F4A56991A3B3539009E1637 /* ObjCEqualTest.m */,
				1F4A569C1A3B3565009E1637 /* ObjCMatchTest.m */,
				1F4A569F1A3B359E009E1637 /* ObjCRaiseExceptionTest.m */,
				965B0D081B62B8ED0005AE66 /* ObjCUserDescriptionTest.m */,
				DDEFAEB31A93CBE6005CA37A /* ObjCAllPassTest.m */,
			);
			path = objc;
			sourceTree = "<group>";
		};
/* End PBXGroup section */

/* Begin PBXHeadersBuildPhase section */
		1F1A74261940169200FFFC47 /* Headers */ = {
			isa = PBXHeadersBuildPhase;
			buildActionMask = 2147483647;
			files = (
				1FD8CD601968AB07008ED995 /* DSL.h in Headers */,
				1FD8CD641968AB07008ED995 /* NMBExceptionCapture.h in Headers */,
				1F1A742F1940169200FFFC47 /* Nimble.h in Headers */,
			);
			runOnlyForDeploymentPostprocessing = 0;
		};
		1F925EAA195C0D6300ED456B /* Headers */ = {
			isa = PBXHeadersBuildPhase;
			buildActionMask = 2147483647;
			files = (
				1FD8CD611968AB07008ED995 /* DSL.h in Headers */,
				1FD8CD651968AB07008ED995 /* NMBExceptionCapture.h in Headers */,
				1F925EC7195C0DD100ED456B /* Nimble.h in Headers */,
			);
			runOnlyForDeploymentPostprocessing = 0;
		};
/* End PBXHeadersBuildPhase section */

/* Begin PBXNativeTarget section */
		1F1A74281940169200FFFC47 /* Nimble-iOS */ = {
			isa = PBXNativeTarget;
			buildConfigurationList = 1F1A743F1940169200FFFC47 /* Build configuration list for PBXNativeTarget "Nimble-iOS" */;
			buildPhases = (
				1F1A74241940169200FFFC47 /* Sources */,
				1F1A74251940169200FFFC47 /* Frameworks */,
				1F1A74261940169200FFFC47 /* Headers */,
				1F1A74271940169200FFFC47 /* Resources */,
			);
			buildRules = (
			);
			dependencies = (
			);
			name = "Nimble-iOS";
			productName = "Nimble-iOS";
			productReference = 1F1A74291940169200FFFC47 /* Nimble.framework */;
			productType = "com.apple.product-type.framework";
		};
		1F1A74331940169200FFFC47 /* Nimble-iOSTests */ = {
			isa = PBXNativeTarget;
			buildConfigurationList = 1F1A74421940169200FFFC47 /* Build configuration list for PBXNativeTarget "Nimble-iOSTests" */;
			buildPhases = (
				1F1A74301940169200FFFC47 /* Sources */,
				1F1A74311940169200FFFC47 /* Frameworks */,
				1F1A74321940169200FFFC47 /* Resources */,
			);
			buildRules = (
			);
			dependencies = (
				1F1A74371940169200FFFC47 /* PBXTargetDependency */,
				1F925EA5195C0C8500ED456B /* PBXTargetDependency */,
				1F925EA7195C0C8500ED456B /* PBXTargetDependency */,
				1F6BB82B1968BFF9009F1DBB /* PBXTargetDependency */,
			);
			name = "Nimble-iOSTests";
			productName = "Nimble-iOSTests";
			productReference = 1F1A74341940169200FFFC47 /* NimbleTests.xctest */;
			productType = "com.apple.product-type.bundle.unit-test";
		};
		1F925EAC195C0D6300ED456B /* Nimble-OSX */ = {
			isa = PBXNativeTarget;
			buildConfigurationList = 1F925EC0195C0D6300ED456B /* Build configuration list for PBXNativeTarget "Nimble-OSX" */;
			buildPhases = (
				1F925EA8195C0D6300ED456B /* Sources */,
				1F925EA9195C0D6300ED456B /* Frameworks */,
				1F925EAA195C0D6300ED456B /* Headers */,
				1F925EAB195C0D6300ED456B /* Resources */,
			);
			buildRules = (
			);
			dependencies = (
			);
			name = "Nimble-OSX";
			productName = "Nimble-OSX";
			productReference = 1F925EAD195C0D6300ED456B /* Nimble.framework */;
			productType = "com.apple.product-type.framework";
		};
		1F925EB6195C0D6300ED456B /* Nimble-OSXTests */ = {
			isa = PBXNativeTarget;
			buildConfigurationList = 1F925EC3195C0D6300ED456B /* Build configuration list for PBXNativeTarget "Nimble-OSXTests" */;
			buildPhases = (
				1F925EB3195C0D6300ED456B /* Sources */,
				1F925EB4195C0D6300ED456B /* Frameworks */,
				1F925EB5195C0D6300ED456B /* Resources */,
			);
			buildRules = (
			);
			dependencies = (
				1F925EBA195C0D6300ED456B /* PBXTargetDependency */,
				1F9B7BFE1968AD760094EB8F /* PBXTargetDependency */,
				1F9B7C001968AD760094EB8F /* PBXTargetDependency */,
				1F9B7C021968AD820094EB8F /* PBXTargetDependency */,
			);
			name = "Nimble-OSXTests";
			productName = "Nimble-OSXTests";
			productReference = 1F925EB7195C0D6300ED456B /* NimbleTests.xctest */;
			productType = "com.apple.product-type.bundle.unit-test";
		};
/* End PBXNativeTarget section */

/* Begin PBXProject section */
		1F1A74201940169200FFFC47 /* Project object */ = {
			isa = PBXProject;
			attributes = {
				LastSwiftUpdateCheck = 0700;
				LastUpgradeCheck = 0700;
				ORGANIZATIONNAME = "Jeff Hui";
				TargetAttributes = {
					1F1A74281940169200FFFC47 = {
						CreatedOnToolsVersion = 6.0;
					};
					1F1A74331940169200FFFC47 = {
						CreatedOnToolsVersion = 6.0;
						TestTargetID = 1F1A74281940169200FFFC47;
					};
					1F925EAC195C0D6300ED456B = {
						CreatedOnToolsVersion = 6.0;
					};
					1F925EB6195C0D6300ED456B = {
						CreatedOnToolsVersion = 6.0;
						TestTargetID = 1F925EAC195C0D6300ED456B;
					};
				};
			};
			buildConfigurationList = 1F1A74231940169200FFFC47 /* Build configuration list for PBXProject "Nimble" */;
			compatibilityVersion = "Xcode 3.2";
			developmentRegion = English;
			hasScannedForEncodings = 0;
			knownRegions = (
				en,
			);
			mainGroup = 1F1A741F1940169200FFFC47;
			productRefGroup = 1F1A742A1940169200FFFC47 /* Products */;
			projectDirPath = "";
			projectRoot = "";
			targets = (
				1F1A74281940169200FFFC47 /* Nimble-iOS */,
				1F1A74331940169200FFFC47 /* Nimble-iOSTests */,
				1F925EAC195C0D6300ED456B /* Nimble-OSX */,
				1F925EB6195C0D6300ED456B /* Nimble-OSXTests */,
			);
		};
/* End PBXProject section */

/* Begin PBXResourcesBuildPhase section */
		1F1A74271940169200FFFC47 /* Resources */ = {
			isa = PBXResourcesBuildPhase;
			buildActionMask = 2147483647;
			files = (
			);
			runOnlyForDeploymentPostprocessing = 0;
		};
		1F1A74321940169200FFFC47 /* Resources */ = {
			isa = PBXResourcesBuildPhase;
			buildActionMask = 2147483647;
			files = (
			);
			runOnlyForDeploymentPostprocessing = 0;
		};
		1F925EAB195C0D6300ED456B /* Resources */ = {
			isa = PBXResourcesBuildPhase;
			buildActionMask = 2147483647;
			files = (
			);
			runOnlyForDeploymentPostprocessing = 0;
		};
		1F925EB5195C0D6300ED456B /* Resources */ = {
			isa = PBXResourcesBuildPhase;
			buildActionMask = 2147483647;
			files = (
			);
			runOnlyForDeploymentPostprocessing = 0;
		};
/* End PBXResourcesBuildPhase section */

/* Begin PBXSourcesBuildPhase section */
		1F1A74241940169200FFFC47 /* Sources */ = {
			isa = PBXSourcesBuildPhase;
			buildActionMask = 2147483647;
			files = (
				1FD8CD401968AB07008ED995 /* BeCloseTo.swift in Sources */,
				1FD8CD741968AB07008ED995 /* MatcherFunc.swift in Sources */,
				1FD8CD361968AB07008ED995 /* Expectation.swift in Sources */,
				1FD8CD321968AB07008ED995 /* NimbleXCTestHandler.swift in Sources */,
				1F43728F1A1B344000EB80F8 /* Stringers.swift in Sources */,
				1F43728D1A1B343D00EB80F8 /* SourceLocation.swift in Sources */,
				1FD8CD4E1968AB07008ED995 /* BeLessThanOrEqual.swift in Sources */,
				1FDBD8671AF8A4FF0089F27B /* AssertionDispatcher.swift in Sources */,
				1F43728A1A1B343800EB80F8 /* Functional.swift in Sources */,
				1FD8CD3C1968AB07008ED995 /* BeAnInstanceOf.swift in Sources */,
				1FD8CD501968AB07008ED995 /* BeLogical.swift in Sources */,
				1F0FEA9A1AF32DA4001E554E /* ObjCExpectation.swift in Sources */,
				1FD8CD661968AB07008ED995 /* NMBExceptionCapture.m in Sources */,
				DA9E8C821A414BB9002633C2 /* DSL+Wait.swift in Sources */,
				DDB1BC791A92235600F743C3 /* AllPass.swift in Sources */,
				1FD8CD3E1968AB07008ED995 /* BeAKindOf.swift in Sources */,
				DDB4D5ED19FE43C200E9D9FE /* Match.swift in Sources */,
				1FD8CD2E1968AB07008ED995 /* AssertionRecorder.swift in Sources */,
				29EA59661B551EE6002D767E /* ThrowError.swift in Sources */,
				1FD8CD5A1968AB07008ED995 /* Equal.swift in Sources */,
				1FD8CD4C1968AB07008ED995 /* BeLessThan.swift in Sources */,
				1FD8CD461968AB07008ED995 /* BeGreaterThan.swift in Sources */,
				1FD8CD301968AB07008ED995 /* AdapterProtocols.swift in Sources */,
				1FD8CD5E1968AB07008ED995 /* RaisesException.swift in Sources */,
				1FD8CD561968AB07008ED995 /* Contain.swift in Sources */,
				1FD8CD481968AB07008ED995 /* BeGreaterThanOrEqualTo.swift in Sources */,
				1FD8CD701968AB07008ED995 /* AsyncMatcherWrapper.swift in Sources */,
				1FD8CD441968AB07008ED995 /* BeginWith.swift in Sources */,
				1FD8CD4A1968AB07008ED995 /* BeIdenticalTo.swift in Sources */,
				1FD8CD621968AB07008ED995 /* DSL.m in Sources */,
				1FD8CD421968AB07008ED995 /* BeEmpty.swift in Sources */,
				1FD8CD521968AB07008ED995 /* BeNil.swift in Sources */,
				1FD8CD6A1968AB07008ED995 /* Poll.swift in Sources */,
				1FD8CD581968AB07008ED995 /* EndWith.swift in Sources */,
				1FD8CD5C1968AB07008ED995 /* MatcherProtocols.swift in Sources */,
				1FD8CD761968AB07008ED995 /* ObjCMatcher.swift in Sources */,
				1FD8CD341968AB07008ED995 /* DSL.swift in Sources */,
				1FD8CD381968AB07008ED995 /* Expression.swift in Sources */,
				1FD8CD3A1968AB07008ED995 /* FailureMessage.swift in Sources */,
			);
			runOnlyForDeploymentPostprocessing = 0;
		};
		1F1A74301940169200FFFC47 /* Sources */ = {
			isa = PBXSourcesBuildPhase;
			buildActionMask = 2147483647;
			files = (
				1F4A569A1A3B3539009E1637 /* ObjCEqualTest.m in Sources */,
				1F925EEC195C12C800ED456B /* RaisesExceptionTest.swift in Sources */,
				1F925EFF195C187600ED456B /* EndWithTest.swift in Sources */,
				1F1B5AD41963E13900CA8BF9 /* BeAKindOfTest.swift in Sources */,
				1F925F0E195C18F500ED456B /* BeLessThanOrEqualToTest.swift in Sources */,
				1F4A56661A3B305F009E1637 /* ObjCAsyncTest.m in Sources */,
				1F925EFC195C186800ED456B /* BeginWithTest.swift in Sources */,
				1F14FB64194180C5009F2A08 /* utils.swift in Sources */,
				DDB4D5F019FE442800E9D9FE /* MatchTest.swift in Sources */,
				1F4A56731A3B3210009E1637 /* ObjCBeginWithTest.m in Sources */,
				1F4A56821A3B336F009E1637 /* ObjCBeLessThanOrEqualToTest.m in Sources */,
				1F925F02195C189500ED456B /* ContainTest.swift in Sources */,
				1F4A56881A3B33CB009E1637 /* ObjCBeFalsyTest.m in Sources */,
				1F4A568E1A3B342B009E1637 /* ObjCBeFalseTest.m in Sources */,
				1F925F11195C190B00ED456B /* BeGreaterThanOrEqualToTest.swift in Sources */,
				1F925EEF195C136500ED456B /* BeLogicalTest.swift in Sources */,
				1F4A56A01A3B359E009E1637 /* ObjCRaiseExceptionTest.m in Sources */,
				1F925F0B195C18E100ED456B /* BeLessThanTest.swift in Sources */,
				1F9DB8FB1A74E793002E96AD /* ObjCBeEmptyTest.m in Sources */,
				1FB90098195EC4B8001D7FAE /* BeIdenticalToTest.swift in Sources */,
				1F4A56761A3B3253009E1637 /* ObjCBeGreaterThanTest.m in Sources */,
				1F925EF9195C175000ED456B /* BeNilTest.swift in Sources */,
				1F4A56701A3B319F009E1637 /* ObjCBeCloseToTest.m in Sources */,
				1F4A56971A3B34AA009E1637 /* ObjCEndWithTest.m in Sources */,
				1F4A567C1A3B3311009E1637 /* ObjCBeIdenticalToTest.m in Sources */,
				965B0D0C1B62C06D0005AE66 /* UserDescriptionTest.swift in Sources */,
				965B0D091B62B8ED0005AE66 /* ObjCUserDescriptionTest.m in Sources */,
				1F4A56911A3B344A009E1637 /* ObjCBeNilTest.m in Sources */,
				1F4A56941A3B346F009E1637 /* ObjCContainTest.m in Sources */,
				1F299EAB19627B2D002641AF /* BeEmptyTest.swift in Sources */,
				1F925EF6195C147800ED456B /* BeCloseToTest.swift in Sources */,
				1F4A56791A3B32E3009E1637 /* ObjCBeGreaterThanOrEqualToTest.m in Sources */,
				1F4A568B1A3B3407009E1637 /* ObjCBeTrueTest.m in Sources */,
				DDEFAEB41A93CBE6005CA37A /* ObjCAllPassTest.m in Sources */,
				1F4A567F1A3B333F009E1637 /* ObjCBeLessThanTest.m in Sources */,
				1F925EE6195C121200ED456B /* AsynchronousTest.swift in Sources */,
				1F0648CC19639F5A001F9C46 /* ObjectWithLazyProperty.swift in Sources */,
				1F4A56851A3B33A0009E1637 /* ObjCBeTruthyTest.m in Sources */,
				DD9A9A8F19CF439B00706F49 /* BeIdenticalToObjectTest.swift in Sources */,
				1F0648D41963AAB2001F9C46 /* SynchronousTests.swift in Sources */,
				1F925F08195C18CF00ED456B /* BeGreaterThanTest.swift in Sources */,
				1F925F05195C18B700ED456B /* EqualTest.swift in Sources */,
				1F4A566D1A3B3159009E1637 /* ObjCBeKindOfTest.m in Sources */,
				DD72EC641A93874A002F7651 /* AllPassTest.swift in Sources */,
				1F4A569D1A3B3565009E1637 /* ObjCMatchTest.m in Sources */,
				1F925EE9195C124400ED456B /* BeAnInstanceOfTest.swift in Sources */,
				29EA59631B551ED2002D767E /* ThrowErrorTest.swift in Sources */,
				1F4A566A1A3B3108009E1637 /* ObjCBeAnInstanceOfTest.m in Sources */,
			);
			runOnlyForDeploymentPostprocessing = 0;
		};
		1F925EA8195C0D6300ED456B /* Sources */ = {
			isa = PBXSourcesBuildPhase;
			buildActionMask = 2147483647;
			files = (
				1FD8CD411968AB07008ED995 /* BeCloseTo.swift in Sources */,
				1FD8CD751968AB07008ED995 /* MatcherFunc.swift in Sources */,
				1FD8CD371968AB07008ED995 /* Expectation.swift in Sources */,
				1FD8CD331968AB07008ED995 /* NimbleXCTestHandler.swift in Sources */,
				1F43728E1A1B343F00EB80F8 /* Stringers.swift in Sources */,
				1F43728C1A1B343C00EB80F8 /* SourceLocation.swift in Sources */,
				1FD8CD4F1968AB07008ED995 /* BeLessThanOrEqual.swift in Sources */,
				1FDBD8681AF8A4FF0089F27B /* AssertionDispatcher.swift in Sources */,
				1F43728B1A1B343900EB80F8 /* Functional.swift in Sources */,
				1FD8CD3D1968AB07008ED995 /* BeAnInstanceOf.swift in Sources */,
				1FD8CD511968AB07008ED995 /* BeLogical.swift in Sources */,
				1F0FEA9B1AF32DA4001E554E /* ObjCExpectation.swift in Sources */,
				1FD8CD671968AB07008ED995 /* NMBExceptionCapture.m in Sources */,
				DA9E8C831A414BB9002633C2 /* DSL+Wait.swift in Sources */,
				DDB1BC7A1A92235600F743C3 /* AllPass.swift in Sources */,
				1FD8CD3F1968AB07008ED995 /* BeAKindOf.swift in Sources */,
				1FD8CD2F1968AB07008ED995 /* AssertionRecorder.swift in Sources */,
				DDB4D5EE19FE43C200E9D9FE /* Match.swift in Sources */,
				29EA59671B551EE6002D767E /* ThrowError.swift in Sources */,
				1FD8CD5B1968AB07008ED995 /* Equal.swift in Sources */,
				1FD8CD4D1968AB07008ED995 /* BeLessThan.swift in Sources */,
				1FD8CD471968AB07008ED995 /* BeGreaterThan.swift in Sources */,
				1FD8CD311968AB07008ED995 /* AdapterProtocols.swift in Sources */,
				1FD8CD5F1968AB07008ED995 /* RaisesException.swift in Sources */,
				1FD8CD571968AB07008ED995 /* Contain.swift in Sources */,
				1FD8CD491968AB07008ED995 /* BeGreaterThanOrEqualTo.swift in Sources */,
				1FD8CD711968AB07008ED995 /* AsyncMatcherWrapper.swift in Sources */,
				1FD8CD451968AB07008ED995 /* BeginWith.swift in Sources */,
				1FD8CD4B1968AB07008ED995 /* BeIdenticalTo.swift in Sources */,
				1FD8CD631968AB07008ED995 /* DSL.m in Sources */,
				1FD8CD431968AB07008ED995 /* BeEmpty.swift in Sources */,
				1FD8CD531968AB07008ED995 /* BeNil.swift in Sources */,
				1FD8CD6B1968AB07008ED995 /* Poll.swift in Sources */,
				1FD8CD591968AB07008ED995 /* EndWith.swift in Sources */,
				1FD8CD5D1968AB07008ED995 /* MatcherProtocols.swift in Sources */,
				1FD8CD771968AB07008ED995 /* ObjCMatcher.swift in Sources */,
				1FD8CD351968AB07008ED995 /* DSL.swift in Sources */,
				1FD8CD391968AB07008ED995 /* Expression.swift in Sources */,
				1FD8CD3B1968AB07008ED995 /* FailureMessage.swift in Sources */,
			);
			runOnlyForDeploymentPostprocessing = 0;
		};
		1F925EB3195C0D6300ED456B /* Sources */ = {
			isa = PBXSourcesBuildPhase;
			buildActionMask = 2147483647;
			files = (
				1F4A569B1A3B3539009E1637 /* ObjCEqualTest.m in Sources */,
				1F925EED195C12C800ED456B /* RaisesExceptionTest.swift in Sources */,
				1F925F00195C187600ED456B /* EndWithTest.swift in Sources */,
				1F1B5AD51963E13900CA8BF9 /* BeAKindOfTest.swift in Sources */,
				1F925F0F195C18F500ED456B /* BeLessThanOrEqualToTest.swift in Sources */,
				1F4A56671A3B305F009E1637 /* ObjCAsyncTest.m in Sources */,
				1F925EFD195C186800ED456B /* BeginWithTest.swift in Sources */,
				1F925EE2195C0DFD00ED456B /* utils.swift in Sources */,
				DDB4D5F119FE442800E9D9FE /* MatchTest.swift in Sources */,
				1F4A56741A3B3210009E1637 /* ObjCBeginWithTest.m in Sources */,
				1F4A56831A3B336F009E1637 /* ObjCBeLessThanOrEqualToTest.m in Sources */,
				1F925F03195C189500ED456B /* ContainTest.swift in Sources */,
				1F4A56891A3B33CB009E1637 /* ObjCBeFalsyTest.m in Sources */,
				1F4A568F1A3B342B009E1637 /* ObjCBeFalseTest.m in Sources */,
				1F925F12195C190B00ED456B /* BeGreaterThanOrEqualToTest.swift in Sources */,
				1F925EF0195C136500ED456B /* BeLogicalTest.swift in Sources */,
				1F4A56A11A3B359E009E1637 /* ObjCRaiseExceptionTest.m in Sources */,
				1F925F0C195C18E100ED456B /* BeLessThanTest.swift in Sources */,
				1F9DB8FC1A74E793002E96AD /* ObjCBeEmptyTest.m in Sources */,
				1FB90099195EC4B8001D7FAE /* BeIdenticalToTest.swift in Sources */,
				1F4A56771A3B3253009E1637 /* ObjCBeGreaterThanTest.m in Sources */,
				1F925EFA195C175000ED456B /* BeNilTest.swift in Sources */,
				1F4A56711A3B319F009E1637 /* ObjCBeCloseToTest.m in Sources */,
				1F4A56981A3B34AA009E1637 /* ObjCEndWithTest.m in Sources */,
				1F4A567D1A3B3311009E1637 /* ObjCBeIdenticalToTest.m in Sources */,
				965B0D0D1B62C06D0005AE66 /* UserDescriptionTest.swift in Sources */,
				965B0D0A1B62B8ED0005AE66 /* ObjCUserDescriptionTest.m in Sources */,
				1F4A56921A3B344A009E1637 /* ObjCBeNilTest.m in Sources */,
				1F4A56951A3B346F009E1637 /* ObjCContainTest.m in Sources */,
				1F299EAC19627B2D002641AF /* BeEmptyTest.swift in Sources */,
				1F925EF7195C147800ED456B /* BeCloseToTest.swift in Sources */,
				1F4A567A1A3B32E3009E1637 /* ObjCBeGreaterThanOrEqualToTest.m in Sources */,
				1F4A568C1A3B3407009E1637 /* ObjCBeTrueTest.m in Sources */,
				DDEFAEB51A93CBE6005CA37A /* ObjCAllPassTest.m in Sources */,
				1F4A56801A3B333F009E1637 /* ObjCBeLessThanTest.m in Sources */,
				1F925EE7195C121200ED456B /* AsynchronousTest.swift in Sources */,
				1F0648CD19639F5A001F9C46 /* ObjectWithLazyProperty.swift in Sources */,
				1F4A56861A3B33A0009E1637 /* ObjCBeTruthyTest.m in Sources */,
				DD9A9A9019CF43AD00706F49 /* BeIdenticalToObjectTest.swift in Sources */,
				1F0648D51963AAB2001F9C46 /* SynchronousTests.swift in Sources */,
				1F925F09195C18CF00ED456B /* BeGreaterThanTest.swift in Sources */,
				1F925F06195C18B700ED456B /* EqualTest.swift in Sources */,
				1F4A566E1A3B3159009E1637 /* ObjCBeKindOfTest.m in Sources */,
				DD72EC651A93874A002F7651 /* AllPassTest.swift in Sources */,
				1F4A569E1A3B3565009E1637 /* ObjCMatchTest.m in Sources */,
				1F925EEA195C124400ED456B /* BeAnInstanceOfTest.swift in Sources */,
				29EA59641B551ED2002D767E /* ThrowErrorTest.swift in Sources */,
				1F4A566B1A3B3108009E1637 /* ObjCBeAnInstanceOfTest.m in Sources */,
			);
			runOnlyForDeploymentPostprocessing = 0;
		};
/* End PBXSourcesBuildPhase section */

/* Begin PBXTargetDependency section */
		1F1A74371940169200FFFC47 /* PBXTargetDependency */ = {
			isa = PBXTargetDependency;
			target = 1F1A74281940169200FFFC47 /* Nimble-iOS */;
			targetProxy = 1F1A74361940169200FFFC47 /* PBXContainerItemProxy */;
		};
		1F6BB82B1968BFF9009F1DBB /* PBXTargetDependency */ = {
			isa = PBXTargetDependency;
			target = 1F1A74281940169200FFFC47 /* Nimble-iOS */;
			targetProxy = 1F6BB82A1968BFF9009F1DBB /* PBXContainerItemProxy */;
		};
		1F925EA5195C0C8500ED456B /* PBXTargetDependency */ = {
			isa = PBXTargetDependency;
			target = 1F1A74281940169200FFFC47 /* Nimble-iOS */;
			targetProxy = 1F925EA4195C0C8500ED456B /* PBXContainerItemProxy */;
		};
		1F925EA7195C0C8500ED456B /* PBXTargetDependency */ = {
			isa = PBXTargetDependency;
			target = 1F1A74281940169200FFFC47 /* Nimble-iOS */;
			targetProxy = 1F925EA6195C0C8500ED456B /* PBXContainerItemProxy */;
		};
		1F925EBA195C0D6300ED456B /* PBXTargetDependency */ = {
			isa = PBXTargetDependency;
			target = 1F925EAC195C0D6300ED456B /* Nimble-OSX */;
			targetProxy = 1F925EB9195C0D6300ED456B /* PBXContainerItemProxy */;
		};
		1F9B7BFE1968AD760094EB8F /* PBXTargetDependency */ = {
			isa = PBXTargetDependency;
			target = 1F925EAC195C0D6300ED456B /* Nimble-OSX */;
			targetProxy = 1F9B7BFD1968AD760094EB8F /* PBXContainerItemProxy */;
		};
		1F9B7C001968AD760094EB8F /* PBXTargetDependency */ = {
			isa = PBXTargetDependency;
			target = 1F925EAC195C0D6300ED456B /* Nimble-OSX */;
			targetProxy = 1F9B7BFF1968AD760094EB8F /* PBXContainerItemProxy */;
		};
		1F9B7C021968AD820094EB8F /* PBXTargetDependency */ = {
			isa = PBXTargetDependency;
			target = 1F925EAC195C0D6300ED456B /* Nimble-OSX */;
			targetProxy = 1F9B7C011968AD820094EB8F /* PBXContainerItemProxy */;
		};
/* End PBXTargetDependency section */

/* Begin XCBuildConfiguration section */
		1F1A743D1940169200FFFC47 /* Debug */ = {
			isa = XCBuildConfiguration;
			buildSettings = {
				ALWAYS_SEARCH_USER_PATHS = NO;
				CLANG_CXX_LANGUAGE_STANDARD = "gnu++0x";
				CLANG_CXX_LIBRARY = "libc++";
				CLANG_ENABLE_MODULES = YES;
				CLANG_ENABLE_OBJC_ARC = YES;
				CLANG_WARN_BOOL_CONVERSION = YES;
				CLANG_WARN_CONSTANT_CONVERSION = YES;
				CLANG_WARN_DIRECT_OBJC_ISA_USAGE = YES_ERROR;
				CLANG_WARN_EMPTY_BODY = YES;
				CLANG_WARN_ENUM_CONVERSION = YES;
				CLANG_WARN_INT_CONVERSION = YES;
				CLANG_WARN_OBJC_ROOT_CLASS = YES_ERROR;
				CLANG_WARN_UNREACHABLE_CODE = YES;
				CLANG_WARN__DUPLICATE_METHOD_MATCH = YES;
				"CODE_SIGN_IDENTITY[sdk=iphoneos*]" = "iPhone Developer";
				COPY_PHASE_STRIP = NO;
				CURRENT_PROJECT_VERSION = 1;
				ENABLE_STRICT_OBJC_MSGSEND = YES;
				GCC_C_LANGUAGE_STANDARD = gnu99;
				GCC_DYNAMIC_NO_PIC = NO;
				GCC_OPTIMIZATION_LEVEL = 0;
				GCC_PREPROCESSOR_DEFINITIONS = (
					"DEBUG=1",
					"$(inherited)",
				);
				GCC_SYMBOLS_PRIVATE_EXTERN = NO;
				GCC_WARN_64_TO_32_BIT_CONVERSION = YES;
				GCC_WARN_ABOUT_RETURN_TYPE = YES_ERROR;
				GCC_WARN_UNDECLARED_SELECTOR = YES;
				GCC_WARN_UNINITIALIZED_AUTOS = YES_AGGRESSIVE;
				GCC_WARN_UNUSED_FUNCTION = YES;
				GCC_WARN_UNUSED_VARIABLE = YES;
				IPHONEOS_DEPLOYMENT_TARGET = 7.0;
				METAL_ENABLE_DEBUG_INFO = YES;
				ONLY_ACTIVE_ARCH = YES;
				SDKROOT = iphoneos;
				SWIFT_OPTIMIZATION_LEVEL = "-Onone";
				TARGETED_DEVICE_FAMILY = "1,2";
				VERSIONING_SYSTEM = "apple-generic";
				VERSION_INFO_PREFIX = "";
			};
			name = Debug;
		};
		1F1A743E1940169200FFFC47 /* Release */ = {
			isa = XCBuildConfiguration;
			buildSettings = {
				ALWAYS_SEARCH_USER_PATHS = NO;
				CLANG_CXX_LANGUAGE_STANDARD = "gnu++0x";
				CLANG_CXX_LIBRARY = "libc++";
				CLANG_ENABLE_MODULES = YES;
				CLANG_ENABLE_OBJC_ARC = YES;
				CLANG_WARN_BOOL_CONVERSION = YES;
				CLANG_WARN_CONSTANT_CONVERSION = YES;
				CLANG_WARN_DIRECT_OBJC_ISA_USAGE = YES_ERROR;
				CLANG_WARN_EMPTY_BODY = YES;
				CLANG_WARN_ENUM_CONVERSION = YES;
				CLANG_WARN_INT_CONVERSION = YES;
				CLANG_WARN_OBJC_ROOT_CLASS = YES_ERROR;
				CLANG_WARN_UNREACHABLE_CODE = YES;
				CLANG_WARN__DUPLICATE_METHOD_MATCH = YES;
				"CODE_SIGN_IDENTITY[sdk=iphoneos*]" = "iPhone Developer";
				COPY_PHASE_STRIP = YES;
				CURRENT_PROJECT_VERSION = 1;
				ENABLE_NS_ASSERTIONS = NO;
				ENABLE_STRICT_OBJC_MSGSEND = YES;
				GCC_C_LANGUAGE_STANDARD = gnu99;
				GCC_WARN_64_TO_32_BIT_CONVERSION = YES;
				GCC_WARN_ABOUT_RETURN_TYPE = YES_ERROR;
				GCC_WARN_UNDECLARED_SELECTOR = YES;
				GCC_WARN_UNINITIALIZED_AUTOS = YES_AGGRESSIVE;
				GCC_WARN_UNUSED_FUNCTION = YES;
				GCC_WARN_UNUSED_VARIABLE = YES;
				IPHONEOS_DEPLOYMENT_TARGET = 7.0;
				METAL_ENABLE_DEBUG_INFO = NO;
				SDKROOT = iphoneos;
				TARGETED_DEVICE_FAMILY = "1,2";
				VALIDATE_PRODUCT = YES;
				VERSIONING_SYSTEM = "apple-generic";
				VERSION_INFO_PREFIX = "";
			};
			name = Release;
		};
		1F1A74401940169200FFFC47 /* Debug */ = {
			isa = XCBuildConfiguration;
			buildSettings = {
				CLANG_ENABLE_MODULES = YES;
				DEFINES_MODULE = YES;
				DYLIB_COMPATIBILITY_VERSION = 1;
				DYLIB_CURRENT_VERSION = 1;
				DYLIB_INSTALL_NAME_BASE = "@rpath";
				FRAMEWORK_SEARCH_PATHS = (
					"$(SDKROOT)/Developer/Library/Frameworks",
					"$(DEVELOPER_FRAMEWORKS_DIR)",
					"$(DEVELOPER_DIR)/Platforms/iPhoneSimulator.platform/Developer/Library/Frameworks",
				);
				GCC_TREAT_WARNINGS_AS_ERRORS = YES;
				INFOPLIST_FILE = Nimble/Info.plist;
				INSTALL_PATH = "$(LOCAL_LIBRARY_DIR)/Frameworks";
				IPHONEOS_DEPLOYMENT_TARGET = 7.0;
				LD_RUNPATH_SEARCH_PATHS = "$(inherited) @executable_path/Frameworks @loader_path/Frameworks";
				ONLY_ACTIVE_ARCH = NO;
				OTHER_LDFLAGS = (
					"-framework",
					XCTest,
				);
				PRODUCT_MODULE_NAME = Nimble;
				PRODUCT_NAME = Nimble;
				SKIP_INSTALL = YES;
				SWIFT_OBJC_BRIDGING_HEADER = "";
				SWIFT_OPTIMIZATION_LEVEL = "-Onone";
			};
			name = Debug;
		};
		1F1A74411940169200FFFC47 /* Release */ = {
			isa = XCBuildConfiguration;
			buildSettings = {
				CLANG_ENABLE_MODULES = YES;
				DEFINES_MODULE = YES;
				DYLIB_COMPATIBILITY_VERSION = 1;
				DYLIB_CURRENT_VERSION = 1;
				DYLIB_INSTALL_NAME_BASE = "@rpath";
				FRAMEWORK_SEARCH_PATHS = (
					"$(SDKROOT)/Developer/Library/Frameworks",
					"$(DEVELOPER_FRAMEWORKS_DIR)",
					"$(DEVELOPER_DIR)/Platforms/iPhoneSimulator.platform/Developer/Library/Frameworks",
				);
				GCC_TREAT_WARNINGS_AS_ERRORS = YES;
				INFOPLIST_FILE = Nimble/Info.plist;
				INSTALL_PATH = "$(LOCAL_LIBRARY_DIR)/Frameworks";
				IPHONEOS_DEPLOYMENT_TARGET = 7.0;
				LD_RUNPATH_SEARCH_PATHS = "$(inherited) @executable_path/Frameworks @loader_path/Frameworks";
				OTHER_LDFLAGS = (
					"-framework",
					XCTest,
				);
				PRODUCT_MODULE_NAME = Nimble;
				PRODUCT_NAME = Nimble;
				SKIP_INSTALL = YES;
				SWIFT_OBJC_BRIDGING_HEADER = "";
			};
			name = Release;
		};
		1F1A74431940169200FFFC47 /* Debug */ = {
			isa = XCBuildConfiguration;
			buildSettings = {
				CLANG_ENABLE_MODULES = YES;
				FRAMEWORK_SEARCH_PATHS = (
					"$(SDKROOT)/Developer/Library/Frameworks",
					"$(inherited)",
				);
				GCC_PREPROCESSOR_DEFINITIONS = (
					"DEBUG=1",
					"$(inherited)",
				);
				INFOPLIST_FILE = NimbleTests/Info.plist;
				LD_RUNPATH_SEARCH_PATHS = "$(inherited) @executable_path/Frameworks @loader_path/Frameworks";
				METAL_ENABLE_DEBUG_INFO = YES;
				PRODUCT_NAME = NimbleTests;
				SWIFT_OBJC_BRIDGING_HEADER = "NimbleTests/objc/NimbleTests-Bridging-Header.h";
				SWIFT_OPTIMIZATION_LEVEL = "-Onone";
			};
			name = Debug;
		};
		1F1A74441940169200FFFC47 /* Release */ = {
			isa = XCBuildConfiguration;
			buildSettings = {
				CLANG_ENABLE_MODULES = YES;
				FRAMEWORK_SEARCH_PATHS = (
					"$(SDKROOT)/Developer/Library/Frameworks",
					"$(inherited)",
				);
				INFOPLIST_FILE = NimbleTests/Info.plist;
				LD_RUNPATH_SEARCH_PATHS = "$(inherited) @executable_path/Frameworks @loader_path/Frameworks";
				METAL_ENABLE_DEBUG_INFO = NO;
				PRODUCT_NAME = NimbleTests;
				SWIFT_OBJC_BRIDGING_HEADER = "NimbleTests/objc/NimbleTests-Bridging-Header.h";
			};
			name = Release;
		};
		1F925EC1195C0D6300ED456B /* Debug */ = {
			isa = XCBuildConfiguration;
			buildSettings = {
				COMBINE_HIDPI_IMAGES = YES;
				DEFINES_MODULE = YES;
				DYLIB_COMPATIBILITY_VERSION = 1;
				DYLIB_CURRENT_VERSION = 1;
				DYLIB_INSTALL_NAME_BASE = "@rpath";
				FRAMEWORK_SEARCH_PATHS = (
					"$(PLATFORM_DIR)/Developer/Library/Frameworks",
					"$(DEVELOPER_FRAMEWORKS_DIR)",
				);
				FRAMEWORK_VERSION = A;
				GCC_PREPROCESSOR_DEFINITIONS = (
					"DEBUG=1",
					"$(inherited)",
				);
				GCC_TREAT_WARNINGS_AS_ERRORS = YES;
				INFOPLIST_FILE = Nimble/Info.plist;
				INSTALL_PATH = "$(LOCAL_LIBRARY_DIR)/Frameworks";
				LD_RUNPATH_SEARCH_PATHS = "$(inherited) @executable_path/../Frameworks @loader_path/../Frameworks";
				MACOSX_DEPLOYMENT_TARGET = 10.9;
				METAL_ENABLE_DEBUG_INFO = YES;
				OTHER_LDFLAGS = (
					"-framework",
					XCTest,
				);
				PRODUCT_MODULE_NAME = Nimble;
				PRODUCT_NAME = Nimble;
				SDKROOT = macosx;
				SKIP_INSTALL = YES;
				SWIFT_OBJC_BRIDGING_HEADER = "";
				VALID_ARCHS = x86_64;
			};
			name = Debug;
		};
		1F925EC2195C0D6300ED456B /* Release */ = {
			isa = XCBuildConfiguration;
			buildSettings = {
				COMBINE_HIDPI_IMAGES = YES;
				DEBUG_INFORMATION_FORMAT = "dwarf-with-dsym";
				DEFINES_MODULE = YES;
				DYLIB_COMPATIBILITY_VERSION = 1;
				DYLIB_CURRENT_VERSION = 1;
				DYLIB_INSTALL_NAME_BASE = "@rpath";
				FRAMEWORK_SEARCH_PATHS = (
					"$(PLATFORM_DIR)/Developer/Library/Frameworks",
					"$(DEVELOPER_FRAMEWORKS_DIR)",
				);
				FRAMEWORK_VERSION = A;
				GCC_TREAT_WARNINGS_AS_ERRORS = YES;
				INFOPLIST_FILE = Nimble/Info.plist;
				INSTALL_PATH = "$(LOCAL_LIBRARY_DIR)/Frameworks";
				LD_RUNPATH_SEARCH_PATHS = "$(inherited) @executable_path/../Frameworks @loader_path/../Frameworks";
				MACOSX_DEPLOYMENT_TARGET = 10.9;
				METAL_ENABLE_DEBUG_INFO = NO;
				OTHER_LDFLAGS = (
					"-framework",
					XCTest,
				);
				PRODUCT_MODULE_NAME = Nimble;
				PRODUCT_NAME = Nimble;
				SDKROOT = macosx;
				SKIP_INSTALL = YES;
				SWIFT_OBJC_BRIDGING_HEADER = "";
				VALID_ARCHS = x86_64;
			};
			name = Release;
		};
		1F925EC4195C0D6300ED456B /* Debug */ = {
			isa = XCBuildConfiguration;
			buildSettings = {
				CLANG_ENABLE_MODULES = YES;
				COMBINE_HIDPI_IMAGES = YES;
				FRAMEWORK_SEARCH_PATHS = (
					"$(DEVELOPER_FRAMEWORKS_DIR)",
					"$(inherited)",
				);
				GCC_PREPROCESSOR_DEFINITIONS = (
					"DEBUG=1",
					"$(inherited)",
				);
				INFOPLIST_FILE = NimbleTests/Info.plist;
				LD_RUNPATH_SEARCH_PATHS = "$(inherited) @executable_path/../Frameworks @loader_path/../Frameworks";
				MACOSX_DEPLOYMENT_TARGET = 10.9;
				METAL_ENABLE_DEBUG_INFO = YES;
				PRODUCT_NAME = NimbleTests;
				SDKROOT = macosx;
				SWIFT_OBJC_BRIDGING_HEADER = "NimbleTests/objc/Nimble-OSXTests-Bridging-Header.h";
				SWIFT_OPTIMIZATION_LEVEL = "-Onone";
			};
			name = Debug;
		};
		1F925EC5195C0D6300ED456B /* Release */ = {
			isa = XCBuildConfiguration;
			buildSettings = {
				CLANG_ENABLE_MODULES = YES;
				COMBINE_HIDPI_IMAGES = YES;
				DEBUG_INFORMATION_FORMAT = "dwarf-with-dsym";
				FRAMEWORK_SEARCH_PATHS = (
					"$(DEVELOPER_FRAMEWORKS_DIR)",
					"$(inherited)",
				);
				INFOPLIST_FILE = NimbleTests/Info.plist;
				LD_RUNPATH_SEARCH_PATHS = "$(inherited) @executable_path/../Frameworks @loader_path/../Frameworks";
				MACOSX_DEPLOYMENT_TARGET = 10.9;
				METAL_ENABLE_DEBUG_INFO = NO;
				PRODUCT_NAME = NimbleTests;
				SDKROOT = macosx;
				SWIFT_OBJC_BRIDGING_HEADER = "NimbleTests/objc/Nimble-OSXTests-Bridging-Header.h";
			};
			name = Release;
		};
/* End XCBuildConfiguration section */

/* Begin XCConfigurationList section */
		1F1A74231940169200FFFC47 /* Build configuration list for PBXProject "Nimble" */ = {
			isa = XCConfigurationList;
			buildConfigurations = (
				1F1A743D1940169200FFFC47 /* Debug */,
				1F1A743E1940169200FFFC47 /* Release */,
			);
			defaultConfigurationIsVisible = 0;
			defaultConfigurationName = Release;
		};
		1F1A743F1940169200FFFC47 /* Build configuration list for PBXNativeTarget "Nimble-iOS" */ = {
			isa = XCConfigurationList;
			buildConfigurations = (
				1F1A74401940169200FFFC47 /* Debug */,
				1F1A74411940169200FFFC47 /* Release */,
			);
			defaultConfigurationIsVisible = 0;
			defaultConfigurationName = Release;
		};
		1F1A74421940169200FFFC47 /* Build configuration list for PBXNativeTarget "Nimble-iOSTests" */ = {
			isa = XCConfigurationList;
			buildConfigurations = (
				1F1A74431940169200FFFC47 /* Debug */,
				1F1A74441940169200FFFC47 /* Release */,
			);
			defaultConfigurationIsVisible = 0;
			defaultConfigurationName = Release;
		};
		1F925EC0195C0D6300ED456B /* Build configuration list for PBXNativeTarget "Nimble-OSX" */ = {
			isa = XCConfigurationList;
			buildConfigurations = (
				1F925EC1195C0D6300ED456B /* Debug */,
				1F925EC2195C0D6300ED456B /* Release */,
			);
			defaultConfigurationIsVisible = 0;
			defaultConfigurationName = Release;
		};
		1F925EC3195C0D6300ED456B /* Build configuration list for PBXNativeTarget "Nimble-OSXTests" */ = {
			isa = XCConfigurationList;
			buildConfigurations = (
				1F925EC4195C0D6300ED456B /* Debug */,
				1F925EC5195C0D6300ED456B /* Release */,
			);
			defaultConfigurationIsVisible = 0;
			defaultConfigurationName = Release;
		};
/* End XCConfigurationList section */
	};
	rootObject = 1F1A74201940169200FFFC47 /* Project object */;
}<|MERGE_RESOLUTION|>--- conflicted
+++ resolved
@@ -167,17 +167,14 @@
 		1FD8CD771968AB07008ED995 /* ObjCMatcher.swift in Sources */ = {isa = PBXBuildFile; fileRef = 1FD8CD2D1968AB07008ED995 /* ObjCMatcher.swift */; };
 		1FDBD8671AF8A4FF0089F27B /* AssertionDispatcher.swift in Sources */ = {isa = PBXBuildFile; fileRef = 1FDBD8661AF8A4FF0089F27B /* AssertionDispatcher.swift */; };
 		1FDBD8681AF8A4FF0089F27B /* AssertionDispatcher.swift in Sources */ = {isa = PBXBuildFile; fileRef = 1FDBD8661AF8A4FF0089F27B /* AssertionDispatcher.swift */; };
-<<<<<<< HEAD
 		965B0D091B62B8ED0005AE66 /* ObjCUserDescriptionTest.m in Sources */ = {isa = PBXBuildFile; fileRef = 965B0D081B62B8ED0005AE66 /* ObjCUserDescriptionTest.m */; };
 		965B0D0A1B62B8ED0005AE66 /* ObjCUserDescriptionTest.m in Sources */ = {isa = PBXBuildFile; fileRef = 965B0D081B62B8ED0005AE66 /* ObjCUserDescriptionTest.m */; };
 		965B0D0C1B62C06D0005AE66 /* UserDescriptionTest.swift in Sources */ = {isa = PBXBuildFile; fileRef = 965B0D0B1B62C06D0005AE66 /* UserDescriptionTest.swift */; };
 		965B0D0D1B62C06D0005AE66 /* UserDescriptionTest.swift in Sources */ = {isa = PBXBuildFile; fileRef = 965B0D0B1B62C06D0005AE66 /* UserDescriptionTest.swift */; };
-=======
 		29EA59631B551ED2002D767E /* ThrowErrorTest.swift in Sources */ = {isa = PBXBuildFile; fileRef = 29EA59621B551ED2002D767E /* ThrowErrorTest.swift */; };
 		29EA59641B551ED2002D767E /* ThrowErrorTest.swift in Sources */ = {isa = PBXBuildFile; fileRef = 29EA59621B551ED2002D767E /* ThrowErrorTest.swift */; };
 		29EA59661B551EE6002D767E /* ThrowError.swift in Sources */ = {isa = PBXBuildFile; fileRef = 29EA59651B551EE6002D767E /* ThrowError.swift */; };
 		29EA59671B551EE6002D767E /* ThrowError.swift in Sources */ = {isa = PBXBuildFile; fileRef = 29EA59651B551EE6002D767E /* ThrowError.swift */; };
->>>>>>> 4842e88d
 		DA9E8C821A414BB9002633C2 /* DSL+Wait.swift in Sources */ = {isa = PBXBuildFile; fileRef = DA9E8C811A414BB9002633C2 /* DSL+Wait.swift */; };
 		DA9E8C831A414BB9002633C2 /* DSL+Wait.swift in Sources */ = {isa = PBXBuildFile; fileRef = DA9E8C811A414BB9002633C2 /* DSL+Wait.swift */; };
 		DD72EC641A93874A002F7651 /* AllPassTest.swift in Sources */ = {isa = PBXBuildFile; fileRef = DD72EC631A93874A002F7651 /* AllPassTest.swift */; };
@@ -343,13 +340,10 @@
 		1FDBD8661AF8A4FF0089F27B /* AssertionDispatcher.swift */ = {isa = PBXFileReference; fileEncoding = 4; lastKnownFileType = sourcecode.swift; path = AssertionDispatcher.swift; sourceTree = "<group>"; };
 		1FFD729B1963FCAB00CD29A2 /* NimbleTests-Bridging-Header.h */ = {isa = PBXFileReference; lastKnownFileType = sourcecode.c.h; path = "NimbleTests-Bridging-Header.h"; sourceTree = "<group>"; };
 		1FFD729C1963FCAB00CD29A2 /* Nimble-OSXTests-Bridging-Header.h */ = {isa = PBXFileReference; lastKnownFileType = sourcecode.c.h; path = "Nimble-OSXTests-Bridging-Header.h"; sourceTree = "<group>"; };
-<<<<<<< HEAD
 		965B0D081B62B8ED0005AE66 /* ObjCUserDescriptionTest.m */ = {isa = PBXFileReference; fileEncoding = 4; lastKnownFileType = sourcecode.c.objc; path = ObjCUserDescriptionTest.m; sourceTree = "<group>"; };
 		965B0D0B1B62C06D0005AE66 /* UserDescriptionTest.swift */ = {isa = PBXFileReference; fileEncoding = 4; lastKnownFileType = sourcecode.swift; path = UserDescriptionTest.swift; sourceTree = "<group>"; };
-=======
 		29EA59621B551ED2002D767E /* ThrowErrorTest.swift */ = {isa = PBXFileReference; fileEncoding = 4; lastKnownFileType = sourcecode.swift; path = ThrowErrorTest.swift; sourceTree = "<group>"; };
 		29EA59651B551EE6002D767E /* ThrowError.swift */ = {isa = PBXFileReference; fileEncoding = 4; lastKnownFileType = sourcecode.swift; path = ThrowError.swift; sourceTree = "<group>"; };
->>>>>>> 4842e88d
 		DA9E8C811A414BB9002633C2 /* DSL+Wait.swift */ = {isa = PBXFileReference; fileEncoding = 4; lastKnownFileType = sourcecode.swift; path = "DSL+Wait.swift"; sourceTree = "<group>"; };
 		DD72EC631A93874A002F7651 /* AllPassTest.swift */ = {isa = PBXFileReference; fileEncoding = 4; lastKnownFileType = sourcecode.swift; path = AllPassTest.swift; sourceTree = "<group>"; };
 		DD9A9A8D19CF413800706F49 /* BeIdenticalToObjectTest.swift */ = {isa = PBXFileReference; fileEncoding = 4; lastKnownFileType = sourcecode.swift; path = BeIdenticalToObjectTest.swift; sourceTree = "<group>"; };
