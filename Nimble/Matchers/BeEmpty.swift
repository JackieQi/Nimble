--- conflicted
+++ resolved
@@ -20,10 +20,9 @@
     }
 }
 
-<<<<<<< HEAD
 // Without specific overrides, beEmpty() is ambiguous for NSDictionary, NSArray,
 // etc, since they conform to SequenceType as well as NMBCollection.
-public func beEmpty() -> MatcherFunc<NSDictionary?> {
+public func beEmpty() -> MatcherFunc<NSDictionary> {
 	return MatcherFunc { actualExpression, failureMessage in
 		failureMessage.postfixMessage = "be empty"
 		let actualDictionary = actualExpression.evaluate()
@@ -31,7 +30,7 @@
 	}
 }
 
-public func beEmpty() -> MatcherFunc<NSArray?> {
+public func beEmpty() -> MatcherFunc<NSArray> {
 	return MatcherFunc { actualExpression, failureMessage in
 		failureMessage.postfixMessage = "be empty"
 		let actualArray = actualExpression.evaluate()
@@ -39,10 +38,7 @@
 	}
 }
 
-public func beEmpty() -> MatcherFunc<NMBCollection?> {
-=======
 public func beEmpty() -> MatcherFunc<NMBCollection> {
->>>>>>> ab196972
     return MatcherFunc { actualExpression, failureMessage in
         failureMessage.postfixMessage = "be empty"
         let actual = actualExpression.evaluate()
