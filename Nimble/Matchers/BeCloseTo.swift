import Foundation

<<<<<<< HEAD
let DefaultDelta = 0.0001

func _isCloseTo(actualValue: Double?, expectedValue: Double, delta: Double, failureMessage: FailureMessage) -> Bool {
=======
internal func isCloseTo(actualValue: Double?, expectedValue: Double, delta: Double, failureMessage: FailureMessage) -> Bool {
>>>>>>> 89affdde
    failureMessage.postfixMessage = "be close to <\(stringify(expectedValue))> (within \(stringify(delta)))"
    if actualValue != nil {
        failureMessage.actualValue = "<\(stringify(actualValue!))>"
    } else {
        failureMessage.actualValue = "<nil>"
    }
    return actualValue != nil && abs(actualValue! - expectedValue) < delta
}

<<<<<<< HEAD
public func beCloseTo(expectedValue: Double, within delta: Double = DefaultDelta) -> MatcherFunc<Double> {
    return MatcherFunc { actualExpression, failureMessage in
        return _isCloseTo(actualExpression.evaluate(), expectedValue, delta, failureMessage)
    }
}

public func beCloseTo(expectedValue: NMBDoubleConvertible, within delta: Double = DefaultDelta) -> MatcherFunc<NMBDoubleConvertible> {
    return MatcherFunc { actualExpression, failureMessage in
        return _isCloseTo(actualExpression.evaluate()?.doubleValue, expectedValue.doubleValue, delta, failureMessage)
=======
/// A Nimble matcher that succeeds when a value is close to another. This is used for floating
/// point values which can have imprecise results when doing arithmetic on them.
///
/// @see equal
public func beCloseTo(expectedValue: Double, within delta: Double = 0.0001) -> NonNilMatcherFunc<Double> {
    return NonNilMatcherFunc { actualExpression, failureMessage in
        return isCloseTo(actualExpression.evaluate(), expectedValue, delta, failureMessage)
    }
}

/// A Nimble matcher that succeeds when a value is close to another. This is used for floating
/// point values which can have imprecise results when doing arithmetic on them.
///
/// @see equal
public func beCloseTo(expectedValue: NMBDoubleConvertible, within delta: Double = 0.0001) -> NonNilMatcherFunc<NMBDoubleConvertible> {
    return NonNilMatcherFunc { actualExpression, failureMessage in
        return isCloseTo(actualExpression.evaluate()?.doubleValue, expectedValue.doubleValue, delta, failureMessage)
>>>>>>> 89affdde
    }
}

@objc public class NMBObjCBeCloseToMatcher : NMBMatcher {
    var _expected: NSNumber
    var _delta: CDouble
    init(expected: NSNumber, within: CDouble) {
        _expected = expected
        _delta = within
    }

    public func matches(actualExpression: () -> NSObject!, failureMessage: FailureMessage, location: SourceLocation) -> Bool {
        let actualBlock: () -> NMBDoubleConvertible? = ({
            return actualExpression() as? NMBDoubleConvertible
        })
        let expr = Expression(expression: actualBlock, location: location)
        let matcher = NonNilMatcherWrapper(NonNilBasicMatcherWrapper(beCloseTo(self._expected, within: self._delta)))
        return matcher.matches(expr, failureMessage: failureMessage)
    }

    public func doesNotMatch(actualExpression: () -> NSObject!, failureMessage: FailureMessage, location: SourceLocation) -> Bool {
        let actualBlock: () -> NMBDoubleConvertible? = ({
            return actualExpression() as? NMBDoubleConvertible
        })
        let expr = Expression(expression: actualBlock, location: location)
        let matcher = NonNilMatcherWrapper(NonNilBasicMatcherWrapper(beCloseTo(self._expected, within: self._delta)))
        return matcher.doesNotMatch(expr, failureMessage: failureMessage)
    }

    public var within: (CDouble) -> NMBObjCBeCloseToMatcher {
        return ({ delta in
            return NMBObjCBeCloseToMatcher(expected: self._expected, within: delta)
        })
    }
}

extension NMBObjCMatcher {
    public class func beCloseToMatcher(expected: NSNumber, within: CDouble) -> NMBObjCBeCloseToMatcher {
        return NMBObjCBeCloseToMatcher(expected: expected, within: within)
    }
}

public func beCloseTo(expectedValues: [Double], within delta: Double = DefaultDelta) -> MatcherFunc<[Double]> {
    return MatcherFunc { actualExpression, failureMessage in
        failureMessage.postfixMessage = "be close to <\(stringify(expectedValues))> (each within \(stringify(delta)))"
        if let actual = actualExpression.evaluate() {
            if actual.count != expectedValues.count {
                return false
            } else {
                for (index, actualItem) in enumerate(actual) {
                    if fabs(actualItem - expectedValues[index]) > delta {
                        return false
                    }
                }
                return true
            }
        }
        return false
    }
}

public func ~=(lhs: Expectation<[Double]>, rhs: [Double]) {
    lhs.to(beCloseTo(rhs))
}

public func ~=(lhs: Expectation<Double>, rhs: Double) {
    lhs.to(beCloseTo(rhs))
}

public func ~=(lhs: Expectation<Double>, rhs: (expected: Double, delta: Double)) {
    lhs.to(beCloseTo(rhs.expected, within: rhs.delta))
}

public func ==(lhs: Expectation<Double>, rhs: (expected: Double, delta: Double)) {
    lhs.to(beCloseTo(rhs.expected, within: rhs.delta))
}

// make this higher precedence than exponents so the Doubles either end aren't pulled in
// unexpectantly
infix operator ± { precedence 170 }
public func ±(lhs: Double, rhs: Double) -> (expected: Double, delta: Double) {
    return (expected: lhs, delta: rhs)
}<|MERGE_RESOLUTION|>--- conflicted
+++ resolved
@@ -1,12 +1,8 @@
 import Foundation
 
-<<<<<<< HEAD
 let DefaultDelta = 0.0001
 
-func _isCloseTo(actualValue: Double?, expectedValue: Double, delta: Double, failureMessage: FailureMessage) -> Bool {
-=======
 internal func isCloseTo(actualValue: Double?, expectedValue: Double, delta: Double, failureMessage: FailureMessage) -> Bool {
->>>>>>> 89affdde
     failureMessage.postfixMessage = "be close to <\(stringify(expectedValue))> (within \(stringify(delta)))"
     if actualValue != nil {
         failureMessage.actualValue = "<\(stringify(actualValue!))>"
@@ -16,22 +12,11 @@
     return actualValue != nil && abs(actualValue! - expectedValue) < delta
 }
 
-<<<<<<< HEAD
-public func beCloseTo(expectedValue: Double, within delta: Double = DefaultDelta) -> MatcherFunc<Double> {
-    return MatcherFunc { actualExpression, failureMessage in
-        return _isCloseTo(actualExpression.evaluate(), expectedValue, delta, failureMessage)
-    }
-}
-
-public func beCloseTo(expectedValue: NMBDoubleConvertible, within delta: Double = DefaultDelta) -> MatcherFunc<NMBDoubleConvertible> {
-    return MatcherFunc { actualExpression, failureMessage in
-        return _isCloseTo(actualExpression.evaluate()?.doubleValue, expectedValue.doubleValue, delta, failureMessage)
-=======
 /// A Nimble matcher that succeeds when a value is close to another. This is used for floating
 /// point values which can have imprecise results when doing arithmetic on them.
 ///
 /// @see equal
-public func beCloseTo(expectedValue: Double, within delta: Double = 0.0001) -> NonNilMatcherFunc<Double> {
+public func beCloseTo(expectedValue: Double, within delta: Double = DefaultDelta) -> NonNilMatcherFunc<Double> {
     return NonNilMatcherFunc { actualExpression, failureMessage in
         return isCloseTo(actualExpression.evaluate(), expectedValue, delta, failureMessage)
     }
@@ -41,10 +26,9 @@
 /// point values which can have imprecise results when doing arithmetic on them.
 ///
 /// @see equal
-public func beCloseTo(expectedValue: NMBDoubleConvertible, within delta: Double = 0.0001) -> NonNilMatcherFunc<NMBDoubleConvertible> {
+public func beCloseTo(expectedValue: NMBDoubleConvertible, within delta: Double = DefaultDelta) -> NonNilMatcherFunc<NMBDoubleConvertible> {
     return NonNilMatcherFunc { actualExpression, failureMessage in
         return isCloseTo(actualExpression.evaluate()?.doubleValue, expectedValue.doubleValue, delta, failureMessage)
->>>>>>> 89affdde
     }
 }
 
@@ -87,8 +71,8 @@
     }
 }
 
-public func beCloseTo(expectedValues: [Double], within delta: Double = DefaultDelta) -> MatcherFunc<[Double]> {
-    return MatcherFunc { actualExpression, failureMessage in
+public func beCloseTo(expectedValues: [Double], within delta: Double = DefaultDelta) -> NonNilMatcherFunc <[Double]> {
+    return NonNilMatcherFunc { actualExpression, failureMessage in
         failureMessage.postfixMessage = "be close to <\(stringify(expectedValues))> (each within \(stringify(delta)))"
         if let actual = actualExpression.evaluate() {
             if actual.count != expectedValues.count {
